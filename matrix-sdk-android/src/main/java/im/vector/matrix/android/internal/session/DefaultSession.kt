--- conflicted
+++ resolved
@@ -191,52 +191,4 @@
         }
     }
 
-<<<<<<< HEAD
-=======
-    override fun refreshPushers() {
-        pushersService.refreshPushers()
-    }
-
-    override fun addHttpPusher(
-            pushkey: String,
-            appId: String,
-            profileTag: String,
-            lang: String,
-            appDisplayName: String,
-            deviceDisplayName: String,
-            url: String,
-            append: Boolean,
-            withEventIdOnly: Boolean): UUID {
-        return pushersService
-                .addHttpPusher(
-                        pushkey, appId, profileTag, lang, appDisplayName, deviceDisplayName, url, append, withEventIdOnly
-                )
-    }
-
-    override fun removeHttpPusher(pushkey: String, appId: String, callback: MatrixCallback<Unit>) {
-        pushersService.removeHttpPusher(pushkey, appId, callback)
-    }
-
-    override fun livePushers(): LiveData<List<Pusher>> {
-        return pushersService.livePushers()
-    }
-
-    override fun pushers(): List<Pusher> {
-        return pushersService.pushers()
-    }
-
-    override fun getPushRules(scope: String): List<PushRule> {
-        return pushRuleService.getPushRules(scope)
-    }
-
-    override fun updatePushRuleEnableStatus(kind: String, pushRule: PushRule, enabled: Boolean, callback: MatrixCallback<Unit>) {
-        pushRuleService.updatePushRuleEnableStatus(kind, pushRule, enabled, callback)
-    }
-
-    override fun fetchPushRules(scope: String) {
-        pushRuleService.fetchPushRules(scope)
-    }
-
->>>>>>> 0765d6d1
-
 }