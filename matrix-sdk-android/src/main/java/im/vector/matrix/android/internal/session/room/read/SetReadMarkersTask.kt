--- conflicted
+++ resolved
@@ -22,8 +22,7 @@
 import im.vector.matrix.android.internal.database.model.ReadReceiptEntity
 import im.vector.matrix.android.internal.database.model.RoomSummaryEntity
 import im.vector.matrix.android.internal.database.model.TimelineEventEntity
-import im.vector.matrix.android.internal.database.query.find
-import im.vector.matrix.android.internal.database.query.findLastLiveChunkFromRoom
+import im.vector.matrix.android.internal.database.query.*
 import im.vector.matrix.android.internal.database.query.latestEvent
 import im.vector.matrix.android.internal.database.query.where
 import im.vector.matrix.android.internal.di.UserId
@@ -52,16 +51,11 @@
 private const val READ_RECEIPT = "m.read"
 
 internal class DefaultSetReadMarkersTask @Inject constructor(private val roomAPI: RoomAPI,
-<<<<<<< HEAD
-                                                             private val credentials: Credentials,
                                                              private val monarchy: Monarchy,
                                                              private val roomFullyReadHandler: RoomFullyReadHandler,
-                                                             private val readReceiptHandler: ReadReceiptHandler
-=======
-                                                             @UserId private val userId: String,
-                                                             private val monarchy: Monarchy
->>>>>>> 51568c30
-) : SetReadMarkersTask {
+                                                             private val readReceiptHandler: ReadReceiptHandler,
+                                                             @UserId private val userId: String)
+    : SetReadMarkersTask {
 
     override suspend fun execute(params: SetReadMarkersTask.Params) {
         val markers = HashMap<String, String>()
@@ -89,7 +83,7 @@
         }
 
         if (readReceiptEventId != null
-            && !isEventRead(params.roomId, readReceiptEventId)) {
+                && !isEventRead(monarchy, userId, params.roomId, readReceiptEventId)) {
             if (LocalEchoEventFactory.isLocalEchoId(readReceiptEventId)) {
                 Timber.w("Can't set read receipt for local event $readReceiptEventId")
             } else {
@@ -113,12 +107,12 @@
                 roomFullyReadHandler.handle(realm, roomId, FullyReadContent(readMarkerId))
             }
             if (readReceiptId != null) {
-                val readReceiptContent = ReadReceiptHandler.createContent(credentials.userId, readReceiptId)
+                val readReceiptContent = ReadReceiptHandler.createContent(userId, readReceiptId)
                 readReceiptHandler.handle(realm, roomId, readReceiptContent, false)
                 val isLatestReceived = TimelineEventEntity.latestEvent(realm, roomId = roomId, includesSending = false)?.eventId == readReceiptId
                 if (isLatestReceived) {
                     val roomSummary = RoomSummaryEntity.where(realm, roomId).findFirst()
-                                      ?: return@awaitTransaction
+                            ?: return@awaitTransaction
                     roomSummary.notificationCount = 0
                     roomSummary.highlightCount = 0
                     roomSummary.hasUnreadMessages = false
@@ -138,28 +132,4 @@
         }
     }
 
-    private fun isEventRead(roomId: String, eventId: String): Boolean {
-<<<<<<< HEAD
-        return Realm.getInstance(monarchy.realmConfiguration).use { realm ->
-            val readReceipt = ReadReceiptEntity.where(realm, roomId, credentials.userId).findFirst()
-                              ?: return false
-            val liveChunk = ChunkEntity.findLastLiveChunkFromRoom(realm, roomId)
-                            ?: return false
-=======
-        var isEventRead = false
-        monarchy.doWithRealm {
-            val readReceipt = ReadReceiptEntity.where(it, roomId, userId).findFirst()
-                    ?: return@doWithRealm
-            val liveChunk = ChunkEntity.findLastLiveChunkFromRoom(it, roomId)
-                    ?: return@doWithRealm
->>>>>>> 51568c30
-            val readReceiptIndex = liveChunk.timelineEvents.find(readReceipt.eventId)?.root?.displayIndex
-                                   ?: Int.MIN_VALUE
-            val eventToCheckIndex = liveChunk.timelineEvents.find(eventId)?.root?.displayIndex
-                                    ?: Int.MAX_VALUE
-            eventToCheckIndex <= readReceiptIndex
-        }
-    }
-
-
 }