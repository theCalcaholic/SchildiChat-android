--- conflicted
+++ resolved
@@ -27,43 +27,7 @@
 import org.matrix.android.sdk.api.session.room.model.tag.RoomTag
 
 internal open class RoomSummaryEntity(
-<<<<<<< HEAD
-        @PrimaryKey var roomId: String = "",
-        var displayName: String? = "",
-        var avatarUrl: String? = "",
-        var name: String? = "",
-        var topic: String? = "",
-        var latestPreviewableEvent: TimelineEventEntity? = null,
-        var latestPreviewableContentEvent: TimelineEventEntity? = null,
-        var latestPreviewableOriginalContentEvent: TimelineEventEntity? = null,
-        var heroes: RealmList<String> = RealmList(),
-        var joinedMembersCount: Int? = 0,
-        var invitedMembersCount: Int? = 0,
-        var isDirect: Boolean = false,
-        var directUserId: String? = null,
-        var otherMemberIds: RealmList<String> = RealmList(),
-        var notificationCount: Int = 0,
-        var highlightCount: Int = 0,
-        var readMarkerId: String? = null,
-        var hasUnreadMessages: Boolean = false,
-        var hasUnreadContentMessages: Boolean = false,
-        var hasUnreadOriginalContentMessages: Boolean = false,
-        var markedUnread: Boolean = false,
-        var tags: RealmList<RoomTagEntity> = RealmList(),
-        var userDrafts: UserDraftsEntity? = null,
-        var breadcrumbsIndex: Int = RoomSummary.NOT_IN_BREADCRUMBS,
-        var canonicalAlias: String? = null,
-        var aliases: RealmList<String> = RealmList(),
-        // this is required for querying
-        var flatAliases: String = "",
-        var isEncrypted: Boolean = false,
-        var encryptionEventTs: Long? = 0,
-        var roomEncryptionTrustLevelStr: String? = null,
-        var inviterId: String? = null,
-        var hasFailedSending: Boolean = false
-=======
         @PrimaryKey var roomId: String = ""
->>>>>>> 0a326015
 ) : RealmObject() {
 
     var displayName: String? = ""
@@ -88,6 +52,16 @@
             if (value != field) field = value
         }
 
+    var latestPreviewableContentEvent: TimelineEventEntity? = null
+        set(value) {
+            if (value != field) field = value
+        }
+
+    var latestPreviewableOriginalContentEvent: TimelineEventEntity? = null
+        set(value) {
+            if (value != field) field = value
+        }
+
     @Index
     var lastActivityTime: Long? = null
         set(value) {
@@ -135,6 +109,21 @@
         }
 
     var hasUnreadMessages: Boolean = false
+        set(value) {
+            if (value != field) field = value
+        }
+
+    var hasUnreadContentMessages: Boolean = false
+        set(value) {
+            if (value != field) field = value
+        }
+
+    var hasUnreadOriginalContentMessages: Boolean = false
+        set(value) {
+            if (value != field) field = value
+        }
+
+    var markedUnread: Boolean = false
         set(value) {
             if (value != field) field = value
         }
