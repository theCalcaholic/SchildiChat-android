/*
 * Copyright 2020 The Matrix.org Foundation C.I.C.
 * Copyright 2021 The Matrix.org Foundation C.I.C.
 *
 * Licensed under the Apache License, Version 2.0 (the "License");
 * you may not use this file except in compliance with the License.
 * You may obtain a copy of the License at
 *
 *     http://www.apache.org/licenses/LICENSE-2.0
 *
 * Unless required by applicable law or agreed to in writing, software
 * distributed under the License is distributed on an "AS IS" BASIS,
 * WITHOUT WARRANTIES OR CONDITIONS OF ANY KIND, either express or implied.
 * See the License for the specific language governing permissions and
 * limitations under the License.
 */

package org.matrix.android.sdk.internal.session.room.summary

import androidx.lifecycle.LiveData
import androidx.lifecycle.MutableLiveData
import androidx.lifecycle.Transformations
import androidx.paging.LivePagedListBuilder
import androidx.paging.PagedList
import com.zhuinden.monarchy.Monarchy
import io.realm.Realm
import io.realm.RealmQuery
import io.realm.Sort
import io.realm.kotlin.where
import org.matrix.android.sdk.api.query.ActiveSpaceFilter
import org.matrix.android.sdk.api.query.RoomCategoryFilter
import org.matrix.android.sdk.api.session.room.ResultBoundaries
import org.matrix.android.sdk.api.session.room.RoomSortOrder
import org.matrix.android.sdk.api.session.room.RoomSummaryQueryParams
import org.matrix.android.sdk.api.session.room.UpdatableLivePageResult
import org.matrix.android.sdk.api.session.room.model.Membership
import org.matrix.android.sdk.api.session.room.model.RoomSummary
import org.matrix.android.sdk.api.session.room.model.RoomType
import org.matrix.android.sdk.api.session.room.model.VersioningState
import org.matrix.android.sdk.api.session.room.roomSummaryQueryParams
import org.matrix.android.sdk.api.session.room.spaceSummaryQueryParams
import org.matrix.android.sdk.api.session.room.summary.RoomAggregateNotificationCount
import org.matrix.android.sdk.api.session.space.SpaceSummaryQueryParams
import org.matrix.android.sdk.api.util.Optional
import org.matrix.android.sdk.api.util.toOptional
import org.matrix.android.sdk.internal.database.mapper.RoomSummaryMapper
import org.matrix.android.sdk.internal.database.model.RoomEntityFields
import org.matrix.android.sdk.internal.database.model.RoomSummaryEntity
import org.matrix.android.sdk.internal.database.model.RoomSummaryEntityFields
import org.matrix.android.sdk.internal.database.query.findByAlias
import org.matrix.android.sdk.internal.database.query.where
import org.matrix.android.sdk.internal.di.SessionDatabase
import org.matrix.android.sdk.internal.query.process
import org.matrix.android.sdk.internal.util.fetchCopyMap
import javax.inject.Inject

internal class RoomSummaryDataSource @Inject constructor(@SessionDatabase private val monarchy: Monarchy,
                                                         private val roomSummaryMapper: RoomSummaryMapper) {

    fun getRoomSummary(roomIdOrAlias: String): RoomSummary? {
        return monarchy
                .fetchCopyMap({
                    if (roomIdOrAlias.startsWith("!")) {
                        // It's a roomId
                        RoomSummaryEntity.where(it, roomId = roomIdOrAlias).findFirst()
                    } else {
                        // Assume it's a room alias
                        RoomSummaryEntity.findByAlias(it, roomIdOrAlias)
                    }
                }, { entity, _ ->
                    roomSummaryMapper.map(entity)
                })
    }

    fun getRoomSummaryLive(roomId: String): LiveData<Optional<RoomSummary>> {
        val liveData = monarchy.findAllMappedWithChanges(
                { realm -> RoomSummaryEntity.where(realm, roomId).isNotEmpty(RoomSummaryEntityFields.DISPLAY_NAME) },
                { roomSummaryMapper.map(it) }
        )
        return Transformations.map(liveData) { results ->
            results.firstOrNull().toOptional()
        }
    }

    fun getRoomSummaries(queryParams: RoomSummaryQueryParams): List<RoomSummary> {
        return monarchy.fetchAllMappedSync(
                { roomSummariesQuery(it, queryParams) },
                { roomSummaryMapper.map(it) }
        )
    }

    fun getRoomSummariesLive(queryParams: RoomSummaryQueryParams): LiveData<List<RoomSummary>> {
        return monarchy.findAllMappedWithChanges(
                {
                    roomSummariesQuery(it, queryParams)
                            .sort(RoomSummaryEntityFields.LAST_ACTIVITY_TIME, Sort.DESCENDING)
                },
                { roomSummaryMapper.map(it) }
        )
    }

    fun getSpaceSummariesLive(queryParams: SpaceSummaryQueryParams): LiveData<List<RoomSummary>> {
        return getRoomSummariesLive(queryParams)
    }

    fun getSpaceSummary(roomIdOrAlias: String): RoomSummary? {
        return getRoomSummary(roomIdOrAlias)
                ?.takeIf { it.roomType == RoomType.SPACE }
    }

    fun getSpaceSummaryLive(roomId: String): LiveData<Optional<RoomSummary>> {
        val liveData = monarchy.findAllMappedWithChanges(
                { realm ->
                    RoomSummaryEntity.where(realm, roomId)
                            .isNotEmpty(RoomSummaryEntityFields.DISPLAY_NAME)
                            .equalTo(RoomSummaryEntityFields.ROOM_TYPE, RoomType.SPACE)
                },
                {
                    roomSummaryMapper.map(it)
                }
        )
        return Transformations.map(liveData) { results ->
            results.firstOrNull().toOptional()
        }
    }

    fun getSpaceSummaries(spaceSummaryQueryParams: SpaceSummaryQueryParams): List<RoomSummary> {
        return getRoomSummaries(spaceSummaryQueryParams)
    }

    fun getRootSpaceSummaries(): List<RoomSummary> {
        return getRoomSummaries(spaceSummaryQueryParams {
            memberships = listOf(Membership.JOIN)
        })
                .let { allJoinedSpace ->
                    val allFlattenChildren = arrayListOf<RoomSummary>()
                    allJoinedSpace.forEach {
                        flattenSubSpace(it, emptyList(), allFlattenChildren, listOf(Membership.JOIN), false)
                    }
                    val knownNonOrphan = allFlattenChildren.map { it.roomId }.distinct()
                    // keep only root rooms
                    allJoinedSpace.filter { candidate ->
                        !knownNonOrphan.contains(candidate.roomId)
                    }
                }
    }

    fun getBreadcrumbs(queryParams: RoomSummaryQueryParams): List<RoomSummary> {
        return monarchy.fetchAllMappedSync(
                { breadcrumbsQuery(it, queryParams) },
                { roomSummaryMapper.map(it) }
        )
    }

    fun getBreadcrumbsLive(queryParams: RoomSummaryQueryParams): LiveData<List<RoomSummary>> {
        return monarchy.findAllMappedWithChanges(
                { breadcrumbsQuery(it, queryParams) },
                { roomSummaryMapper.map(it) }
        )
    }

    private fun breadcrumbsQuery(realm: Realm, queryParams: RoomSummaryQueryParams): RealmQuery<RoomSummaryEntity> {
        return roomSummariesQuery(realm, queryParams)
                .greaterThan(RoomSummaryEntityFields.BREADCRUMBS_INDEX, RoomSummary.NOT_IN_BREADCRUMBS)
                .sort(RoomSummaryEntityFields.BREADCRUMBS_INDEX)
    }

    fun getSortedPagedRoomSummariesLive(queryParams: RoomSummaryQueryParams,
                                        pagedListConfig: PagedList.Config,
                                        sortOrder: RoomSortOrder): LiveData<PagedList<RoomSummary>> {
        val realmDataSourceFactory = monarchy.createDataSourceFactory { realm ->
            roomSummariesQuery(realm, queryParams).process(sortOrder)
        }
        val dataSourceFactory = realmDataSourceFactory.map {
            roomSummaryMapper.map(it)
        }
        return monarchy.findAllPagedWithChanges(
                realmDataSourceFactory,
                LivePagedListBuilder(dataSourceFactory, pagedListConfig)
        )
    }

    fun getUpdatablePagedRoomSummariesLive(queryParams: RoomSummaryQueryParams,
                                           pagedListConfig: PagedList.Config,
                                           sortOrder: RoomSortOrder): UpdatableLivePageResult {
        val realmDataSourceFactory = monarchy.createDataSourceFactory { realm ->
            roomSummariesQuery(realm, queryParams).process(sortOrder)
        }
        val dataSourceFactory = realmDataSourceFactory.map {
            roomSummaryMapper.map(it)
        }

        val boundaries = MutableLiveData(ResultBoundaries())

        val mapped = monarchy.findAllPagedWithChanges(
                realmDataSourceFactory,
                LivePagedListBuilder(dataSourceFactory, pagedListConfig).also {
                    it.setBoundaryCallback(object : PagedList.BoundaryCallback<RoomSummary>() {
                        override fun onItemAtEndLoaded(itemAtEnd: RoomSummary) {
                            boundaries.postValue(boundaries.value?.copy(frontLoaded = true))
                        }

                        override fun onItemAtFrontLoaded(itemAtFront: RoomSummary) {
                            boundaries.postValue(boundaries.value?.copy(endLoaded = true))
                        }

                        override fun onZeroItemsLoaded() {
                            boundaries.postValue(boundaries.value?.copy(zeroItemLoaded = true))
                        }
                    })
                }
        )

        return object : UpdatableLivePageResult {
            override val livePagedList: LiveData<PagedList<RoomSummary>> = mapped

            override fun updateQuery(builder: (RoomSummaryQueryParams) -> RoomSummaryQueryParams) {
                realmDataSourceFactory.updateQuery {
                    roomSummariesQuery(it, builder.invoke(queryParams)).process(sortOrder)
                }
            }

            override val liveBoundaries: LiveData<ResultBoundaries>
                get() = boundaries
        }
    }

    fun getNotificationCountForRooms(queryParams: RoomSummaryQueryParams, preferenceProvider: RoomSummary.RoomSummaryPreferenceProvider): RoomAggregateNotificationCount {
        var notificationCount: RoomAggregateNotificationCount? = null
        monarchy.doWithRealm { realm ->
            val roomSummariesQuery = roomSummariesQuery(realm, queryParams)
            val notifCount = roomSummariesQuery.sum(RoomSummaryEntityFields.NOTIFICATION_COUNT).toInt()
            val highlightCount = roomSummariesQuery.sum(RoomSummaryEntityFields.HIGHLIGHT_COUNT).toInt()
            // TODO-SC-merge: respect setting for selecting right field here (HAS_UNREAD_CONTENT_MESSAGES, HAS_UNREAD_MESSAGES, HAS_UNREAD_ORIGINAL_CONTENT_MESSAGES)
            val unreadCount = if (preferenceProvider.shouldShowUnimportantCounterBadge()) roomSummariesQuery(realm, queryParams).equalTo(preferenceProvider.getUnreadRoomSummaryField(false), true).count().toInt() else 0
            val markedUnreadCount = roomSummariesQuery(realm, queryParams).equalTo(RoomSummaryEntityFields.MARKED_UNREAD, true).count().toInt()
            notificationCount = RoomAggregateNotificationCount(
                    notifCount,
                    highlightCount,
                    unreadCount,
                    markedUnreadCount
            )
        }
        return notificationCount!!
    }

    private fun roomSummariesQuery(realm: Realm, queryParams: RoomSummaryQueryParams): RealmQuery<RoomSummaryEntity> {
        val query = RoomSummaryEntity.where(realm)
        query.process(RoomSummaryEntityFields.ROOM_ID, queryParams.roomId)
        query.process(RoomSummaryEntityFields.DISPLAY_NAME, queryParams.displayName)
        query.process(RoomSummaryEntityFields.CANONICAL_ALIAS, queryParams.canonicalAlias)
        query.process(RoomSummaryEntityFields.MEMBERSHIP_STR, queryParams.memberships)
        query.notEqualTo(RoomSummaryEntityFields.VERSIONING_STATE_STR, VersioningState.UPGRADED_ROOM_JOINED.name)

        queryParams.roomCategoryFilter?.let {
            when (it) {
<<<<<<< HEAD
                RoomCategoryFilter.ONLY_DM                 -> query.equalTo(RoomSummaryEntityFields.IS_DIRECT, true)
                RoomCategoryFilter.ONLY_ROOMS              -> query.equalTo(RoomSummaryEntityFields.IS_DIRECT, false)
                RoomCategoryFilter.ONLY_WITH_NOTIFICATIONS -> query.beginGroup()
                        .greaterThan(RoomSummaryEntityFields.NOTIFICATION_COUNT, 0).or()
                        .equalTo(RoomSummaryEntityFields.MARKED_UNREAD, true).endGroup()
                RoomCategoryFilter.ALL                     -> {
=======
                RoomCategoryFilter.ONLY_DM -> query.equalTo(RoomSummaryEntityFields.IS_DIRECT, true)
                RoomCategoryFilter.ONLY_ROOMS -> query.equalTo(RoomSummaryEntityFields.IS_DIRECT, false)
                RoomCategoryFilter.ONLY_WITH_NOTIFICATIONS -> query.beginGroup()
                        .greaterThan(RoomSummaryEntityFields.NOTIFICATION_COUNT, 0).or()
                        .equalTo(RoomSummaryEntityFields.MARKED_UNREAD, true).endGroup()
                RoomCategoryFilter.ALL -> {
>>>>>>> 2f4e9e30
                    // nop
                }
            }
        }
        queryParams.roomTagQueryFilter?.let {
            it.isFavorite?.let { fav ->
                query.equalTo(RoomSummaryEntityFields.IS_FAVOURITE, fav)
            }
            it.isLowPriority?.let { lp ->
                query.equalTo(RoomSummaryEntityFields.IS_LOW_PRIORITY, lp)
            }
            it.isServerNotice?.let { sn ->
                query.equalTo(RoomSummaryEntityFields.IS_SERVER_NOTICE, sn)
            }
        }

        queryParams.excludeType?.forEach {
            query.notEqualTo(RoomSummaryEntityFields.ROOM_TYPE, it)
        }
        queryParams.includeType?.forEach {
            query.equalTo(RoomSummaryEntityFields.ROOM_TYPE, it)
        }
        when (queryParams.roomCategoryFilter) {
            RoomCategoryFilter.ONLY_DM -> query.equalTo(RoomSummaryEntityFields.IS_DIRECT, true)
            RoomCategoryFilter.ONLY_ROOMS -> query.equalTo(RoomSummaryEntityFields.IS_DIRECT, false)
            RoomCategoryFilter.ONLY_WITH_NOTIFICATIONS -> query.beginGroup()
                    .greaterThan(RoomSummaryEntityFields.NOTIFICATION_COUNT, 0).or()
                    .equalTo(RoomSummaryEntityFields.MARKED_UNREAD, true).endGroup()
            RoomCategoryFilter.ALL -> Unit // nop
        }

        // Timber.w("VAL: activeSpaceId : ${queryParams.activeSpaceId}")
        when (queryParams.activeSpaceId) {
            is ActiveSpaceFilter.ActiveSpace -> {
                // It's annoying but for now realm java does not support querying in primitive list :/
                // https://github.com/realm/realm-java/issues/5361
                if (queryParams.activeSpaceId.currentSpaceId == null) {
                    // orphan rooms
                    query.isNull(RoomSummaryEntityFields.FLATTEN_PARENT_IDS)
                } else {
                    query.contains(RoomSummaryEntityFields.FLATTEN_PARENT_IDS, queryParams.activeSpaceId.currentSpaceId)
                }
            }
            is ActiveSpaceFilter.ExcludeSpace -> {
                query.not().contains(RoomSummaryEntityFields.FLATTEN_PARENT_IDS, queryParams.activeSpaceId.spaceId)
            }
            else                              -> {
                // nop
            }
        }

        if (queryParams.activeGroupId != null) {
            query.contains(RoomSummaryEntityFields.GROUP_IDS, queryParams.activeGroupId!!)
        }
        return query
    }

    fun getAllRoomSummaryChildOf(spaceAliasOrId: String, memberShips: List<Membership>): List<RoomSummary> {
        val space = getSpaceSummary(spaceAliasOrId) ?: return emptyList()
        val result = ArrayList<RoomSummary>()
        flattenChild(space, emptyList(), result, memberShips)
        return result
    }

    fun getAllRoomSummaryChildOfLive(spaceId: String, memberShips: List<Membership>): LiveData<List<RoomSummary>> {
        // we want to listen to all spaces in hierarchy and on change compute back all childs
        // and switch map to listen those?
        val mediatorLiveData = HierarchyLiveDataHelper(spaceId, memberShips, this).liveData()

        return Transformations.switchMap(mediatorLiveData) { allIds ->
            monarchy.findAllMappedWithChanges(
                    {
                        it.where<RoomSummaryEntity>()
                                .`in`(RoomSummaryEntityFields.ROOM_ID, allIds.toTypedArray())
                                .`in`(RoomSummaryEntityFields.MEMBERSHIP_STR, memberShips.map { it.name }.toTypedArray())
                                .equalTo(RoomSummaryEntityFields.IS_DIRECT, false)
                    },
                    {
                        roomSummaryMapper.map(it)
                    })
        }
    }

    fun getFlattenOrphanRooms(): List<RoomSummary> {
        return getRoomSummaries(
                roomSummaryQueryParams {
                    memberships = Membership.activeMemberships()
                    excludeType = listOf(RoomType.SPACE)
                    roomCategoryFilter = RoomCategoryFilter.ONLY_ROOMS
                }
        ).filter { isOrphan(it) }
    }

    fun getFlattenOrphanRoomsLive(): LiveData<List<RoomSummary>> {
        return Transformations.map(
                getRoomSummariesLive(roomSummaryQueryParams {
                    memberships = Membership.activeMemberships()
                    excludeType = listOf(RoomType.SPACE)
                    roomCategoryFilter = RoomCategoryFilter.ONLY_ROOMS
                })
        ) {
            it.filter { isOrphan(it) }
        }
    }

    private fun isOrphan(roomSummary: RoomSummary): Boolean {
        if (roomSummary.roomType == RoomType.SPACE && roomSummary.membership.isActive()) {
            return false
        }
        // all parents line should be orphan
        roomSummary.spaceParents?.forEach { info ->
            if (info.roomSummary != null && !info.roomSummary.membership.isLeft()) {
                if (!isOrphan(info.roomSummary)) {
                    return false
                }
            }
        }

        // it may not have a parent relation but could be a child of some other....
        for (spaceSummary in getSpaceSummaries(spaceSummaryQueryParams { memberships = Membership.activeMemberships() })) {
            if (spaceSummary.spaceChildren?.any { it.childRoomId == roomSummary.roomId } == true) {
                return false
            }
        }

        return true
    }

    fun flattenChild(current: RoomSummary, parenting: List<String>, output: MutableList<RoomSummary>, memberShips: List<Membership>) {
        current.spaceChildren?.sortedBy { it.order ?: it.name }?.forEach { childInfo ->
            if (childInfo.roomType == RoomType.SPACE) {
                // Add recursive
                if (!parenting.contains(childInfo.childRoomId)) { // avoid cycles!
                    getSpaceSummary(childInfo.childRoomId)?.let { subSpace ->
                        if (memberShips.isEmpty() || memberShips.contains(subSpace.membership)) {
                            flattenChild(subSpace, parenting + listOf(current.roomId), output, memberShips)
                        }
                    }
                }
            } else if (childInfo.isKnown) {
                getRoomSummary(childInfo.childRoomId)?.let {
                    if (memberShips.isEmpty() || memberShips.contains(it.membership)) {
                        if (!it.isDirect) {
                            output.add(it)
                        }
                    }
                }
            }
        }
    }

    fun flattenSubSpace(current: RoomSummary,
                        parenting: List<String>,
                        output: MutableList<RoomSummary>,
                        memberShips: List<Membership>,
                        includeCurrent: Boolean = true) {
        if (includeCurrent) {
            output.add(current)
        }
        current.spaceChildren?.sortedBy { it.order ?: it.name }?.forEach {
            if (it.roomType == RoomType.SPACE) {
                // Add recursive
                if (!parenting.contains(it.childRoomId)) { // avoid cycles!
                    getSpaceSummary(it.childRoomId)?.let { subSpace ->
                        if (memberShips.isEmpty() || memberShips.contains(subSpace.membership)) {
                            output.add(subSpace)
                            flattenSubSpace(subSpace, parenting + listOf(current.roomId), output, memberShips)
                        }
                    }
                }
            }
        }
    }
}<|MERGE_RESOLUTION|>--- conflicted
+++ resolved
@@ -254,21 +254,12 @@
 
         queryParams.roomCategoryFilter?.let {
             when (it) {
-<<<<<<< HEAD
-                RoomCategoryFilter.ONLY_DM                 -> query.equalTo(RoomSummaryEntityFields.IS_DIRECT, true)
-                RoomCategoryFilter.ONLY_ROOMS              -> query.equalTo(RoomSummaryEntityFields.IS_DIRECT, false)
-                RoomCategoryFilter.ONLY_WITH_NOTIFICATIONS -> query.beginGroup()
-                        .greaterThan(RoomSummaryEntityFields.NOTIFICATION_COUNT, 0).or()
-                        .equalTo(RoomSummaryEntityFields.MARKED_UNREAD, true).endGroup()
-                RoomCategoryFilter.ALL                     -> {
-=======
                 RoomCategoryFilter.ONLY_DM -> query.equalTo(RoomSummaryEntityFields.IS_DIRECT, true)
                 RoomCategoryFilter.ONLY_ROOMS -> query.equalTo(RoomSummaryEntityFields.IS_DIRECT, false)
                 RoomCategoryFilter.ONLY_WITH_NOTIFICATIONS -> query.beginGroup()
                         .greaterThan(RoomSummaryEntityFields.NOTIFICATION_COUNT, 0).or()
                         .equalTo(RoomSummaryEntityFields.MARKED_UNREAD, true).endGroup()
                 RoomCategoryFilter.ALL -> {
->>>>>>> 2f4e9e30
                     // nop
                 }
             }
