<?xml version="1.0" encoding="utf-8"?>
<<<<<<< HEAD
<im.vector.app.core.ui.views.FooteredTextView xmlns:android="http://schemas.android.com/apk/res/android"
    xmlns:tools="http://schemas.android.com/tools"
    android:id="@+id/messageTextView"
    android:layout_width="wrap_content"
=======
<LinearLayout xmlns:android="http://schemas.android.com/apk/res/android"
    xmlns:tools="http://schemas.android.com/tools"
    android:layout_width="match_parent"
>>>>>>> 1946058c
    android:layout_height="wrap_content"
    android:orientation="vertical">

    <TextView
        android:id="@+id/messageTextView"
        android:layout_width="match_parent"
        android:layout_height="wrap_content"
        android:textColor="?riotx_text_primary"
        android:textSize="14sp"
        tools:text="@sample/matrix.json/data/message" />

    <im.vector.app.features.home.room.detail.timeline.url.PreviewUrlView
        android:id="@+id/messageUrlPreview"
        android:layout_width="match_parent"
        android:layout_height="wrap_content"
        android:layout_marginTop="8dp"
        android:layout_marginBottom="4dp"
        android:foreground="?attr/selectableItemBackground"
        android:visibility="gone"
        tools:visibility="visible" />

</LinearLayout><|MERGE_RESOLUTION|>--- conflicted
+++ resolved
@@ -1,20 +1,13 @@
 <?xml version="1.0" encoding="utf-8"?>
-<<<<<<< HEAD
-<im.vector.app.core.ui.views.FooteredTextView xmlns:android="http://schemas.android.com/apk/res/android"
-    xmlns:tools="http://schemas.android.com/tools"
-    android:id="@+id/messageTextView"
-    android:layout_width="wrap_content"
-=======
 <LinearLayout xmlns:android="http://schemas.android.com/apk/res/android"
     xmlns:tools="http://schemas.android.com/tools"
     android:layout_width="match_parent"
->>>>>>> 1946058c
     android:layout_height="wrap_content"
     android:orientation="vertical">
 
-    <TextView
+    <im.vector.app.core.ui.views.FooteredTextView
         android:id="@+id/messageTextView"
-        android:layout_width="match_parent"
+        android:layout_width="wrap_content"
         android:layout_height="wrap_content"
         android:textColor="?riotx_text_primary"
         android:textSize="14sp"
@@ -22,7 +15,7 @@
 
     <im.vector.app.features.home.room.detail.timeline.url.PreviewUrlView
         android:id="@+id/messageUrlPreview"
-        android:layout_width="match_parent"
+        android:layout_width="wrap_content"
         android:layout_height="wrap_content"
         android:layout_marginTop="8dp"
         android:layout_marginBottom="4dp"
