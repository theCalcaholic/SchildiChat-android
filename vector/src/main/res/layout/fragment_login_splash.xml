--- conflicted
+++ resolved
@@ -36,12 +36,8 @@
             android:id="@+id/loginSplashLogo"
             android:layout_width="64dp"
             android:layout_height="64dp"
-<<<<<<< HEAD
+            android:importantForAccessibility="no"
             android:src="@drawable/element_logo_sc"
-=======
-            android:importantForAccessibility="no"
-            android:src="@drawable/element_logo_green"
->>>>>>> bb33a92d
             android:transitionName="loginLogoTransition" />
 
         <ImageView
