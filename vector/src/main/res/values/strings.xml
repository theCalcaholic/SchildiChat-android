--- conflicted
+++ resolved
@@ -1708,12 +1708,7 @@
 
     <string name="settings_labs_show_hidden_events_in_timeline">Show hidden events in timeline</string>
 
-<<<<<<< HEAD
-    <!-- String for Play Store, for RiotX -->
     <string name="store_riotx_title">SchildiChat - Next Generation Matrix Client</string>
-=======
-    <string name="store_riotx_title">Element - Next Generation Matrix Client</string>
->>>>>>> 7fddfa45
     <string name="store_riotx_short_description">A faster and lighter client for Matrix using the latest Android frameworks</string>
     <string name="store_riotx_full_description">"SchildiChat is a new client for the Matrix protocol (Matrix.org): an open network for secure, decentralised communication. SchildiChat is a full rewrite of the Riot Android client, based on a full rewrite of the Matrix Android SDK.
 
