--- conflicted
+++ resolved
@@ -42,16 +42,12 @@
         -->
         <item>@string/light_theme</item>
         <item>@string/dark_theme</item>
-<<<<<<< HEAD
-        <item>@string/black_them</item>
+        <item>@string/black_theme</item>
         <item>@string/sc_light_theme</item>
         <item>@string/sc_theme</item>
         <item>@string/sc_dark_theme</item>
         <item>@string/sc_colored_theme</item>
         <item>@string/sc_dark_colored_theme</item>
-=======
-        <item>@string/black_theme</item>
->>>>>>> bc819317
     </string-array>
 
     <string-array name="theme_values">
