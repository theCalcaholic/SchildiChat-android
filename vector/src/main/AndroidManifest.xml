--- conflicted
+++ resolved
@@ -234,17 +234,11 @@
 
         <activity
             android:name=".features.attachments.preview.AttachmentsPreviewActivity"
-<<<<<<< HEAD
             android:theme="@style/AppTheme.AttachmentsPreview.SC" />
-        <activity android:name=".features.call.VectorCallActivity"
-            android:excludeFromRecents="true"/>
-=======
-            android:theme="@style/AppTheme.AttachmentsPreview" />
         <activity
             android:name=".features.call.VectorCallActivity"
             android:excludeFromRecents="true" />
         <!-- PIP Support https://developer.android.com/guide/topics/ui/picture-in-picture -->
->>>>>>> bc819317
         <activity
             android:name=".features.call.conference.VectorJitsiActivity"
             android:configChanges="orientation|smallestScreenSize|screenLayout|screenSize"
