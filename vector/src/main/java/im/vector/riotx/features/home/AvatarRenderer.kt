--- conflicted
+++ resolved
@@ -106,14 +106,7 @@
 
     @AnyThread
     fun getPlaceholderDrawable(context: Context, matrixItem: MatrixItem): Drawable {
-<<<<<<< HEAD
-        val avatarColor = when (matrixItem) {
-            is MatrixItem.UserItem -> ContextCompat.getColor(context, getColorFromUserId(matrixItem.id, context))
-            else                   -> ContextCompat.getColor(context, getColorFromRoomId(matrixItem.id, context))
-        }
-=======
         val avatarColor = avatarColor(matrixItem, context)
->>>>>>> d1d79c01
         return TextDrawable.builder()
                 .beginConfig()
                 .bold()
@@ -137,8 +130,8 @@
 
     private fun avatarColor(matrixItem: MatrixItem, context: Context): Int {
         return when (matrixItem) {
-            is MatrixItem.UserItem -> ContextCompat.getColor(context, getColorFromUserId(matrixItem.id))
-            else                   -> ContextCompat.getColor(context, getColorFromRoomId(matrixItem.id))
+            is MatrixItem.UserItem -> ContextCompat.getColor(context, getColorFromUserId(matrixItem.id, context))
+            else                   -> ContextCompat.getColor(context, getColorFromRoomId(matrixItem.id, context))
         }
     }
 }