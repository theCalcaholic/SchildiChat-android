/*
 * Copyright 2019 New Vector Ltd
 *
 * Licensed under the Apache License, Version 2.0 (the "License");
 * you may not use this file except in compliance with the License.
 * You may obtain a copy of the License at
 *
 * http://www.apache.org/licenses/LICENSE-2.0
 *
 * Unless required by applicable law or agreed to in writing, software
 * distributed under the License is distributed on an "AS IS" BASIS,
 * WITHOUT WARRANTIES OR CONDITIONS OF ANY KIND, either express or implied.
 * See the License for the specific language governing permissions and
 * limitations under the License.
 */

package im.vector.riotx.core.utils

import android.Manifest
import android.app.Activity
import android.content.Context
import android.content.pm.PackageManager
import android.os.Build
import android.widget.Toast
import androidx.annotation.StringRes
import androidx.appcompat.app.AlertDialog
import androidx.core.app.ActivityCompat
import androidx.core.content.ContextCompat
import androidx.fragment.app.Fragment
import im.vector.riotx.R
import timber.log.Timber

private const val LOG_TAG = "PermissionUtils"

// Android M permission request code management
private const val PERMISSIONS_GRANTED = true
private const val PERMISSIONS_DENIED = !PERMISSIONS_GRANTED

// Permission bit
private const val PERMISSION_BYPASSED = 0x0
const val PERMISSION_CAMERA = 0x1
private const val PERMISSION_WRITE_EXTERNAL_STORAGE = 0x1 shl 1
private const val PERMISSION_RECORD_AUDIO = 0x1 shl 2
private const val PERMISSION_READ_CONTACTS = 0x1 shl 3

// Permissions sets
const val PERMISSIONS_FOR_AUDIO_IP_CALL = PERMISSION_RECORD_AUDIO
const val PERMISSIONS_FOR_VIDEO_IP_CALL = PERMISSION_CAMERA or PERMISSION_RECORD_AUDIO
const val PERMISSIONS_FOR_TAKING_PHOTO = PERMISSION_CAMERA or PERMISSION_WRITE_EXTERNAL_STORAGE
const val PERMISSIONS_FOR_MEMBERS_SEARCH = PERMISSION_READ_CONTACTS
const val PERMISSIONS_FOR_MEMBER_DETAILS = PERMISSION_READ_CONTACTS
const val PERMISSIONS_FOR_ROOM_AVATAR = PERMISSION_CAMERA
const val PERMISSIONS_FOR_VIDEO_RECORDING = PERMISSION_CAMERA or PERMISSION_RECORD_AUDIO
const val PERMISSIONS_FOR_WRITING_FILES = PERMISSION_WRITE_EXTERNAL_STORAGE
const val PERMISSIONS_FOR_PICKING_CONTACT = PERMISSION_READ_CONTACTS

const val PERMISSIONS_EMPTY = PERMISSION_BYPASSED

// Request code to ask permission to the system (arbitrary values)
const val PERMISSION_REQUEST_CODE = 567
const val PERMISSION_REQUEST_CODE_LAUNCH_CAMERA = 568
const val PERMISSION_REQUEST_CODE_LAUNCH_NATIVE_CAMERA = 569
const val PERMISSION_REQUEST_CODE_LAUNCH_NATIVE_VIDEO_CAMERA = 570
const val PERMISSION_REQUEST_CODE_AUDIO_CALL = 571
const val PERMISSION_REQUEST_CODE_VIDEO_CALL = 572
const val PERMISSION_REQUEST_CODE_EXPORT_KEYS = 573
const val PERMISSION_REQUEST_CODE_CHANGE_AVATAR = 574
const val PERMISSION_REQUEST_CODE_DOWNLOAD_FILE = 575
const val PERMISSION_REQUEST_CODE_PICK_ATTACHMENT = 576

/**
 * Log the used permissions statuses.
 */
fun logPermissionStatuses(context: Context) {
    if (Build.VERSION.SDK_INT >= Build.VERSION_CODES.M) {
        val permissions = listOf(
                Manifest.permission.CAMERA,
                Manifest.permission.RECORD_AUDIO,
                Manifest.permission.WRITE_EXTERNAL_STORAGE,
                Manifest.permission.READ_CONTACTS)

        Timber.v("## logPermissionStatuses() : log the permissions status used by the app")

        for (permission in permissions) {
            Timber.v(("Status of [$permission] : " +
                    if (PackageManager.PERMISSION_GRANTED == ContextCompat.checkSelfPermission(context, permission)) {
                        "PERMISSION_GRANTED"
                    } else {
                        "PERMISSION_DENIED"
                    }))
        }
    }
}

/**
 * See [.checkPermissions]
 *
 * @param permissionsToBeGrantedBitMap
 * @param activity
 * @return true if the permissions are granted (synchronous flow), false otherwise (asynchronous flow)
 */
fun checkPermissions(permissionsToBeGrantedBitMap: Int,
                     activity: Activity,
                     requestCode: Int,
                     @StringRes rationaleMessage: Int = 0): Boolean {
    return checkPermissions(permissionsToBeGrantedBitMap, activity, null, requestCode, rationaleMessage)
}

/**
 * See [.checkPermissions]
 *
 * @param permissionsToBeGrantedBitMap
 * @param fragment
 * @return true if the permissions are granted (synchronous flow), false otherwise (asynchronous flow)
 */
fun checkPermissions(permissionsToBeGrantedBitMap: Int,
                     fragment: Fragment,
                     requestCode: Int,
                     @StringRes rationaleMessage: Int = 0): Boolean {
    return checkPermissions(permissionsToBeGrantedBitMap, fragment.activity, fragment, requestCode, rationaleMessage)
}

/**
 * Check if the permissions provided in the list are granted.
 * This is an asynchronous method if permissions are requested, the final response
 * is provided in onRequestPermissionsResult(). In this case checkPermissions()
 * returns false.
 * <br></br>If checkPermissions() returns true, the permissions were already granted.
 * The permissions to be granted are given as bit map in permissionsToBeGrantedBitMap (ex: [.PERMISSIONS_FOR_TAKING_PHOTO]).
 * <br></br>permissionsToBeGrantedBitMap is passed as the request code in onRequestPermissionsResult().
 *
 *
 * If a permission was already denied by the user, a popup is displayed to
 * explain why vector needs the corresponding permission.
 *
 * @param permissionsToBeGrantedBitMap the permissions bit map to be granted
 * @param activity                     the calling Activity that is requesting the permissions (or fragment parent)
 * @param fragment                     the calling fragment that is requesting the permissions
 * @return true if the permissions are granted (synchronous flow), false otherwise (asynchronous flow)
 */
private fun checkPermissions(permissionsToBeGrantedBitMap: Int,
                             activity: Activity?,
                             fragment: Fragment?,
                             requestCode: Int,
                             @StringRes rationaleMessage: Int
                             ): Boolean {
    var isPermissionGranted = false

    // sanity check
    if (null == activity) {
        Timber.w("## checkPermissions(): invalid input data")
        isPermissionGranted = false
    } else if (PERMISSIONS_EMPTY == permissionsToBeGrantedBitMap) {
        isPermissionGranted = true
    } else if (PERMISSIONS_FOR_AUDIO_IP_CALL != permissionsToBeGrantedBitMap
            && PERMISSIONS_FOR_VIDEO_IP_CALL != permissionsToBeGrantedBitMap
            && PERMISSIONS_FOR_TAKING_PHOTO != permissionsToBeGrantedBitMap
            && PERMISSIONS_FOR_MEMBERS_SEARCH != permissionsToBeGrantedBitMap
            && PERMISSIONS_FOR_MEMBER_DETAILS != permissionsToBeGrantedBitMap
            && PERMISSIONS_FOR_ROOM_AVATAR != permissionsToBeGrantedBitMap
            && PERMISSIONS_FOR_VIDEO_RECORDING != permissionsToBeGrantedBitMap
            && PERMISSIONS_FOR_WRITING_FILES != permissionsToBeGrantedBitMap) {
        Timber.w("## checkPermissions(): permissions to be granted are not supported")
        isPermissionGranted = false
    } else {
        val permissionListAlreadyDenied = ArrayList<String>()
        val permissionsListToBeGranted = ArrayList<String>()
        var isRequestPermissionRequired = false

        // retrieve the permissions to be granted according to the request code bit map
        if (PERMISSION_CAMERA == permissionsToBeGrantedBitMap and PERMISSION_CAMERA) {
            val permissionType = Manifest.permission.CAMERA
            isRequestPermissionRequired = isRequestPermissionRequired or
                    updatePermissionsToBeGranted(activity, permissionListAlreadyDenied, permissionsListToBeGranted, permissionType)
        }

        if (PERMISSION_RECORD_AUDIO == permissionsToBeGrantedBitMap and PERMISSION_RECORD_AUDIO) {
            val permissionType = Manifest.permission.RECORD_AUDIO
            isRequestPermissionRequired = isRequestPermissionRequired or
                    updatePermissionsToBeGranted(activity, permissionListAlreadyDenied, permissionsListToBeGranted, permissionType)
        }

        if (PERMISSION_WRITE_EXTERNAL_STORAGE == permissionsToBeGrantedBitMap and PERMISSION_WRITE_EXTERNAL_STORAGE) {
            val permissionType = Manifest.permission.WRITE_EXTERNAL_STORAGE
            isRequestPermissionRequired = isRequestPermissionRequired or
                    updatePermissionsToBeGranted(activity, permissionListAlreadyDenied, permissionsListToBeGranted, permissionType)
        }

        // the contact book access is requested for any android platforms
        // for android M, we use the system preferences
        // for android < M, we use a dedicated settings
        if (PERMISSION_READ_CONTACTS == permissionsToBeGrantedBitMap and PERMISSION_READ_CONTACTS) {
            val permissionType = Manifest.permission.READ_CONTACTS

            if (Build.VERSION.SDK_INT >= Build.VERSION_CODES.M) {
                isRequestPermissionRequired = isRequestPermissionRequired or
                        updatePermissionsToBeGranted(activity, permissionListAlreadyDenied, permissionsListToBeGranted, permissionType)
            } else {
                // TODO uncomment
                /*if (!ContactsManager.getInstance().isContactBookAccessRequested) {
                    isRequestPermissionRequired = true
                    permissionsListToBeGranted.add(permissionType)
                }*/
            }
        }

        // if some permissions were already denied: display a dialog to the user before asking again.
<<<<<<< HEAD
        if (permissionListAlreadyDenied.isNotEmpty() && rationaleMessage != 0) {
=======
        if (!permissionListAlreadyDenied.isEmpty()) {
            if (permissionsToBeGrantedBitMap == PERMISSIONS_FOR_VIDEO_IP_CALL || permissionsToBeGrantedBitMap == PERMISSIONS_FOR_AUDIO_IP_CALL) {
                // Permission request for VOIP call
                if (permissionListAlreadyDenied.contains(Manifest.permission.CAMERA)
                        && permissionListAlreadyDenied.contains(Manifest.permission.RECORD_AUDIO)) {
                    // Both missing
                    explanationMessage += activity.getString(R.string.permissions_rationale_msg_camera_and_audio)
                } else if (permissionListAlreadyDenied.contains(Manifest.permission.RECORD_AUDIO)) {
                    // Audio missing
                    explanationMessage += activity.getString(R.string.permissions_rationale_msg_record_audio)
                    explanationMessage += activity.getString(R.string.permissions_rationale_msg_record_audio_explanation)
                } else if (permissionListAlreadyDenied.contains(Manifest.permission.CAMERA)) {
                    // Camera missing
                    explanationMessage += activity.getString(R.string.permissions_rationale_msg_camera)
                    explanationMessage += activity.getString(R.string.permissions_rationale_msg_camera_explanation)
                }
            } else {
                permissionListAlreadyDenied.forEach {
                    when (it) {
                        Manifest.permission.CAMERA                 -> {
                            if (explanationMessage.isNotEmpty()) {
                                explanationMessage += "\n\n"
                            }
                            explanationMessage += activity.getString(R.string.permissions_rationale_msg_camera)
                        }
                        Manifest.permission.RECORD_AUDIO           -> {
                            if (explanationMessage.isNotEmpty()) {
                                explanationMessage += "\n\n"
                            }
                            explanationMessage += activity.getString(R.string.permissions_rationale_msg_record_audio)
                        }
                        Manifest.permission.WRITE_EXTERNAL_STORAGE -> {
                            if (explanationMessage.isNotEmpty()) {
                                explanationMessage += "\n\n"
                            }
                            explanationMessage += activity.getString(R.string.permissions_rationale_msg_storage)
                        }
                        Manifest.permission.READ_CONTACTS          -> {
                            if (!explanationMessage.isEmpty()) {
                                explanationMessage += "\n\n"
                            }
                            explanationMessage += activity.getString(R.string.permissions_rationale_msg_contacts)
                        }
                        else                                       -> Timber.v("## checkPermissions(): already denied permission not supported")
                    }
                }
            }

>>>>>>> 7890e832
            // display the dialog with the info text
            AlertDialog.Builder(activity)
                    .setTitle(R.string.permissions_rationale_popup_title)
                    .setMessage(rationaleMessage)
                    .setOnCancelListener { Toast.makeText(activity, R.string.missing_permissions_warning, Toast.LENGTH_SHORT).show() }
                    .setPositiveButton(R.string.ok) { _, _ ->
                        if (permissionsListToBeGranted.isNotEmpty()) {
                            fragment?.requestPermissions(permissionsListToBeGranted.toTypedArray(), requestCode)
                                    ?: run {
                                        ActivityCompat.requestPermissions(activity, permissionsListToBeGranted.toTypedArray(), requestCode)
                                    }
                        }
                    }
                    .show()
        } else {
            // some permissions are not granted, ask permissions
            if (isRequestPermissionRequired) {
                val permissionsArrayToBeGranted = permissionsListToBeGranted.toTypedArray()

                // for android < M, we use a custom dialog to request the contacts book access.
                if (permissionsListToBeGranted.contains(Manifest.permission.READ_CONTACTS)
                        && Build.VERSION.SDK_INT < Build.VERSION_CODES.M) {
                    TODO()
                    /*
                    AlertDialog.Builder(activity)
                            .setIcon(android.R.drawable.ic_dialog_info)
                            .setTitle(R.string.permissions_rationale_popup_title)
                            .setMessage(R.string.permissions_msg_contacts_warning_other_androids)
                            // gives the contacts book access
                            .setPositiveButton(R.string.yes) { _, _ ->
                                ContactsManager.getInstance().setIsContactBookAccessAllowed(true)
                                fragment?.requestPermissions(permissionsArrayToBeGranted, requestCode)
                                        ?: run {
                                            ActivityCompat.requestPermissions(activity, permissionsArrayToBeGranted, requestCode)
                                        }
                            }
                            // or reject it
                            .setNegativeButton(R.string.no) { _, _ ->
                                ContactsManager.getInstance().setIsContactBookAccessAllowed(false)
                                fragment?.requestPermissions(permissionsArrayToBeGranted, requestCode)
                                        ?: run {
                                            ActivityCompat.requestPermissions(activity, permissionsArrayToBeGranted, requestCode)
                                        }
                            }
                            .show()
                    */
                } else {
                    fragment?.requestPermissions(permissionsArrayToBeGranted, requestCode)
                            ?: run {
                                ActivityCompat.requestPermissions(activity, permissionsArrayToBeGranted, requestCode)
                            }
                }
            } else {
                // permissions were granted, start now.
                isPermissionGranted = true
            }
        }
    }

    return isPermissionGranted
}

/**
 * Helper method used in [.checkPermissions] to populate the list of the
 * permissions to be granted (permissionsListToBeGranted_out) and the list of the permissions already denied (permissionAlreadyDeniedList_out).
 *
 * @param activity                        calling activity
 * @param permissionAlreadyDeniedList_out list to be updated with the permissions already denied by the user
 * @param permissionsListToBeGranted_out  list to be updated with the permissions to be granted
 * @param permissionType                  the permission to be checked
 * @return true if the permission requires to be granted, false otherwise
 */
private fun updatePermissionsToBeGranted(activity: Activity,
                                         permissionAlreadyDeniedList_out: MutableList<String>,
                                         permissionsListToBeGranted_out: MutableList<String>,
                                         permissionType: String): Boolean {
    var isRequestPermissionRequested = false

    // add permission to be granted
    permissionsListToBeGranted_out.add(permissionType)

    if (PackageManager.PERMISSION_GRANTED != ContextCompat.checkSelfPermission(activity.applicationContext, permissionType)) {
        isRequestPermissionRequested = true

        // add permission to the ones that were already asked to the user
        if (ActivityCompat.shouldShowRequestPermissionRationale(activity, permissionType)) {
            permissionAlreadyDeniedList_out.add(permissionType)
        }
    }
    return isRequestPermissionRequested
}

/**
 * Helper method to process [.PERMISSIONS_FOR_AUDIO_IP_CALL]
 * on onRequestPermissionsResult() methods.
 *
 * @param context      App context
 * @param grantResults permissions granted results
 * @return true if audio IP call is permitted, false otherwise
 */
fun onPermissionResultAudioIpCall(context: Context, grantResults: IntArray): Boolean {
    val arePermissionsGranted = allGranted(grantResults)

    if (!arePermissionsGranted) {
        Toast.makeText(context, R.string.permissions_action_not_performed_missing_permissions, Toast.LENGTH_SHORT).show()
    }

    return arePermissionsGranted
}

/**
 * Helper method to process [.PERMISSIONS_FOR_VIDEO_IP_CALL]
 * on onRequestPermissionsResult() methods.
 * For video IP calls, record audio and camera permissions are both mandatory.
 *
 * @param context      App context
 * @param grantResults permissions granted results
 * @return true if video IP call is permitted, false otherwise
 */
fun onPermissionResultVideoIpCall(context: Context, grantResults: IntArray): Boolean {
    val arePermissionsGranted = allGranted(grantResults)

    if (!arePermissionsGranted) {
        Toast.makeText(context, R.string.permissions_action_not_performed_missing_permissions, Toast.LENGTH_SHORT).show()
    }

    return arePermissionsGranted
}

/**
 * Return true if all permissions are granted, false if not or if permission request has been cancelled
 */
fun allGranted(grantResults: IntArray): Boolean {
    if (grantResults.isEmpty()) {
        // A cancellation occurred
        return false
    }

    var granted = true

    grantResults.forEach {
        granted = granted && PackageManager.PERMISSION_GRANTED == it
    }

    return granted
}<|MERGE_RESOLUTION|>--- conflicted
+++ resolved
@@ -205,58 +205,7 @@
         }
 
         // if some permissions were already denied: display a dialog to the user before asking again.
-<<<<<<< HEAD
         if (permissionListAlreadyDenied.isNotEmpty() && rationaleMessage != 0) {
-=======
-        if (!permissionListAlreadyDenied.isEmpty()) {
-            if (permissionsToBeGrantedBitMap == PERMISSIONS_FOR_VIDEO_IP_CALL || permissionsToBeGrantedBitMap == PERMISSIONS_FOR_AUDIO_IP_CALL) {
-                // Permission request for VOIP call
-                if (permissionListAlreadyDenied.contains(Manifest.permission.CAMERA)
-                        && permissionListAlreadyDenied.contains(Manifest.permission.RECORD_AUDIO)) {
-                    // Both missing
-                    explanationMessage += activity.getString(R.string.permissions_rationale_msg_camera_and_audio)
-                } else if (permissionListAlreadyDenied.contains(Manifest.permission.RECORD_AUDIO)) {
-                    // Audio missing
-                    explanationMessage += activity.getString(R.string.permissions_rationale_msg_record_audio)
-                    explanationMessage += activity.getString(R.string.permissions_rationale_msg_record_audio_explanation)
-                } else if (permissionListAlreadyDenied.contains(Manifest.permission.CAMERA)) {
-                    // Camera missing
-                    explanationMessage += activity.getString(R.string.permissions_rationale_msg_camera)
-                    explanationMessage += activity.getString(R.string.permissions_rationale_msg_camera_explanation)
-                }
-            } else {
-                permissionListAlreadyDenied.forEach {
-                    when (it) {
-                        Manifest.permission.CAMERA                 -> {
-                            if (explanationMessage.isNotEmpty()) {
-                                explanationMessage += "\n\n"
-                            }
-                            explanationMessage += activity.getString(R.string.permissions_rationale_msg_camera)
-                        }
-                        Manifest.permission.RECORD_AUDIO           -> {
-                            if (explanationMessage.isNotEmpty()) {
-                                explanationMessage += "\n\n"
-                            }
-                            explanationMessage += activity.getString(R.string.permissions_rationale_msg_record_audio)
-                        }
-                        Manifest.permission.WRITE_EXTERNAL_STORAGE -> {
-                            if (explanationMessage.isNotEmpty()) {
-                                explanationMessage += "\n\n"
-                            }
-                            explanationMessage += activity.getString(R.string.permissions_rationale_msg_storage)
-                        }
-                        Manifest.permission.READ_CONTACTS          -> {
-                            if (!explanationMessage.isEmpty()) {
-                                explanationMessage += "\n\n"
-                            }
-                            explanationMessage += activity.getString(R.string.permissions_rationale_msg_contacts)
-                        }
-                        else                                       -> Timber.v("## checkPermissions(): already denied permission not supported")
-                    }
-                }
-            }
-
->>>>>>> 7890e832
             // display the dialog with the info text
             AlertDialog.Builder(activity)
                     .setTitle(R.string.permissions_rationale_popup_title)
