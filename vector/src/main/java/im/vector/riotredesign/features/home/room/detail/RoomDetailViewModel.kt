/*
 * Copyright 2019 New Vector Ltd
 *
 * Licensed under the Apache License, Version 2.0 (the "License");
 * you may not use this file except in compliance with the License.
 * You may obtain a copy of the License at
 *
 * http://www.apache.org/licenses/LICENSE-2.0
 *
 * Unless required by applicable law or agreed to in writing, software
 * distributed under the License is distributed on an "AS IS" BASIS,
 * WITHOUT WARRANTIES OR CONDITIONS OF ANY KIND, either express or implied.
 * See the License for the specific language governing permissions and
 * limitations under the License.
 */

package im.vector.riotredesign.features.home.room.detail

import androidx.lifecycle.LiveData
import androidx.lifecycle.MutableLiveData
import com.airbnb.mvrx.MvRxViewModelFactory
import com.airbnb.mvrx.Success
import com.airbnb.mvrx.ViewModelContext
import com.jakewharton.rxrelay2.BehaviorRelay
import im.vector.matrix.android.api.MatrixCallback
import im.vector.matrix.android.api.session.Session
import im.vector.matrix.android.api.session.content.ContentAttachmentData
import im.vector.matrix.android.api.session.room.model.Membership
import im.vector.matrix.android.api.session.room.model.message.MessageType
import im.vector.matrix.rx.rx
import im.vector.riotredesign.core.platform.VectorViewModel
import im.vector.riotredesign.core.utils.LiveEvent
import im.vector.riotredesign.features.command.CommandParser
import im.vector.riotredesign.features.command.ParsedCommand
import im.vector.riotredesign.features.home.room.VisibleRoomStore
import im.vector.riotredesign.features.home.room.detail.timeline.helper.TimelineDisplayableEvents
import io.reactivex.rxkotlin.subscribeBy
import org.koin.android.ext.android.get
import java.util.concurrent.TimeUnit

class RoomDetailViewModel(initialState: RoomDetailViewState,
                          private val session: Session,
                          private val visibleRoomHolder: VisibleRoomStore
) : VectorViewModel<RoomDetailViewState>(initialState) {

    private val room = session.getRoom(initialState.roomId)!!
    private val roomId = initialState.roomId
    private val eventId = initialState.eventId
    private val displayedEventsObservable = BehaviorRelay.create<RoomDetailActions.EventDisplayed>()
    private val timeline = room.createTimeline(eventId, TimelineDisplayableEvents.DISPLAYABLE_TYPES)

    companion object : MvRxViewModelFactory<RoomDetailViewModel, RoomDetailViewState> {

        const val PAGINATION_COUNT = 50

        @JvmStatic
        override fun create(viewModelContext: ViewModelContext, state: RoomDetailViewState): RoomDetailViewModel? {
            val currentSession = viewModelContext.activity.get<Session>()
            val visibleRoomHolder = viewModelContext.activity.get<VisibleRoomStore>()
            return RoomDetailViewModel(state, currentSession, visibleRoomHolder)
        }
    }

    init {
        observeRoomSummary()
        observeEventDisplayedActions()
        observeInvitationState()
        room.loadRoomMembersIfNeeded()
        timeline.start()
        setState { copy(timeline = this@RoomDetailViewModel.timeline) }
    }

    fun process(action: RoomDetailActions) {
        when (action) {
            is RoomDetailActions.SendMessage -> handleSendMessage(action)
            is RoomDetailActions.IsDisplayed -> handleIsDisplayed()
            is RoomDetailActions.SendMedia -> handleSendMedia(action)
            is RoomDetailActions.EventDisplayed -> handleEventDisplayed(action)
<<<<<<< HEAD
            is RoomDetailActions.LoadMore -> handleLoadMore(action)
            is RoomDetailActions.SendReaction -> handleSendReaction(action)
=======
            is RoomDetailActions.LoadMore       -> handleLoadMore(action)
            is RoomDetailActions.AcceptInvite   -> handleAcceptInvite()
            is RoomDetailActions.RejectInvite   -> handleRejectInvite()
>>>>>>> f60a5f56
        }
    }

    private val _sendMessageResultLiveData = MutableLiveData<LiveEvent<SendMessageResult>>()
    val sendMessageResultLiveData: LiveData<LiveEvent<SendMessageResult>>
        get() = _sendMessageResultLiveData

    // PRIVATE METHODS *****************************************************************************

    private fun handleSendMessage(action: RoomDetailActions.SendMessage) {
        // Handle slash command
        val slashCommandResult = CommandParser.parseSplashCommand(action.text)

        when (slashCommandResult) {
            is ParsedCommand.ErrorNotACommand -> {
                // Send the text message to the room
                room.sendTextMessage(action.text)
                _sendMessageResultLiveData.postValue(LiveEvent(SendMessageResult.MessageSent))
            }
            is ParsedCommand.ErrorSyntax -> {
                _sendMessageResultLiveData.postValue(LiveEvent(SendMessageResult.SlashCommandError(slashCommandResult.command)))
            }
            is ParsedCommand.ErrorEmptySlashCommand -> {
                _sendMessageResultLiveData.postValue(LiveEvent(SendMessageResult.SlashCommandUnknown("/")))
            }
            is ParsedCommand.ErrorUnknownSlashCommand -> {
                _sendMessageResultLiveData.postValue(LiveEvent(SendMessageResult.SlashCommandUnknown(slashCommandResult.slashCommand)))
            }
            is ParsedCommand.Invite -> {
                handleInviteSlashCommand(slashCommandResult)
            }
            is ParsedCommand.SetUserPowerLevel -> {
                // TODO
                _sendMessageResultLiveData.postValue(LiveEvent(SendMessageResult.SlashCommandNotImplemented))
            }
            is ParsedCommand.ClearScalarToken -> {
                // TODO
                _sendMessageResultLiveData.postValue(LiveEvent(SendMessageResult.SlashCommandNotImplemented))
            }
            is ParsedCommand.SetMarkdown -> {
                // TODO
                _sendMessageResultLiveData.postValue(LiveEvent(SendMessageResult.SlashCommandNotImplemented))
            }
            is ParsedCommand.UnbanUser -> {
                // TODO
                _sendMessageResultLiveData.postValue(LiveEvent(SendMessageResult.SlashCommandNotImplemented))
            }
            is ParsedCommand.BanUser -> {
                // TODO
                _sendMessageResultLiveData.postValue(LiveEvent(SendMessageResult.SlashCommandNotImplemented))
            }
            is ParsedCommand.KickUser -> {
                // TODO
                _sendMessageResultLiveData.postValue(LiveEvent(SendMessageResult.SlashCommandNotImplemented))
            }
            is ParsedCommand.JoinRoom -> {
                // TODO
                _sendMessageResultLiveData.postValue(LiveEvent(SendMessageResult.SlashCommandNotImplemented))
            }
            is ParsedCommand.PartRoom -> {
                // TODO
                _sendMessageResultLiveData.postValue(LiveEvent(SendMessageResult.SlashCommandNotImplemented))
            }
            is ParsedCommand.SendEmote -> {
                room.sendTextMessage(slashCommandResult.message, msgType = MessageType.MSGTYPE_EMOTE)
                _sendMessageResultLiveData.postValue(LiveEvent(SendMessageResult.SlashCommandHandled))
            }
            is ParsedCommand.ChangeTopic -> {
                handleChangeTopicSlashCommand(slashCommandResult)
            }
            is ParsedCommand.ChangeDisplayName -> {
                // TODO
                _sendMessageResultLiveData.postValue(LiveEvent(SendMessageResult.SlashCommandNotImplemented))
            }
        }
    }

    private fun handleChangeTopicSlashCommand(changeTopic: ParsedCommand.ChangeTopic) {
        _sendMessageResultLiveData.postValue(LiveEvent(SendMessageResult.SlashCommandHandled))

        room.updateTopic(changeTopic.topic, object : MatrixCallback<Unit> {
            override fun onSuccess(data: Unit) {
                _sendMessageResultLiveData.postValue(LiveEvent(SendMessageResult.SlashCommandResultOk))
            }

            override fun onFailure(failure: Throwable) {
                _sendMessageResultLiveData.postValue(LiveEvent(SendMessageResult.SlashCommandResultError(failure)))
            }
        })
    }

    private fun handleInviteSlashCommand(invite: ParsedCommand.Invite) {
        _sendMessageResultLiveData.postValue(LiveEvent(SendMessageResult.SlashCommandHandled))

        room.invite(invite.userId, object : MatrixCallback<Unit> {
            override fun onSuccess(data: Unit) {
                _sendMessageResultLiveData.postValue(LiveEvent(SendMessageResult.SlashCommandResultOk))
            }

            override fun onFailure(failure: Throwable) {
                _sendMessageResultLiveData.postValue(LiveEvent(SendMessageResult.SlashCommandResultError(failure)))
            }
        })
    }


    private fun handleSendReaction(action: RoomDetailActions.SendReaction) {
        room.sendReaction(action.reaction,action.targetEventId)
    }

    private fun handleSendMedia(action: RoomDetailActions.SendMedia) {
        val attachments = action.mediaFiles.map {
            ContentAttachmentData(
                    size = it.size,
                    duration = it.duration,
                    date = it.date,
                    height = it.height,
                    width = it.width,
                    name = it.name,
                    path = it.path,
                    mimeType = it.mimeType,
                    type = ContentAttachmentData.Type.values()[it.mediaType]
            )
        }
        room.sendMedias(attachments)
    }

    private fun handleEventDisplayed(action: RoomDetailActions.EventDisplayed) {
        displayedEventsObservable.accept(action)
    }

    private fun handleIsDisplayed() {
        visibleRoomHolder.post(roomId)
    }

    private fun handleLoadMore(action: RoomDetailActions.LoadMore) {
        timeline.paginate(action.direction, PAGINATION_COUNT)
    }

    private fun handleRejectInvite() {
        room.leave(object : MatrixCallback<Unit> {})
    }

    private fun handleAcceptInvite() {
        room.join(object : MatrixCallback<Unit> {})
    }

    private fun observeEventDisplayedActions() {
        // We are buffering scroll events for one second
        // and keep the most recent one to set the read receipt on.
        displayedEventsObservable
                .buffer(1, TimeUnit.SECONDS)
                .filter { it.isNotEmpty() }
                .subscribeBy(onNext = { actions ->
                    val mostRecentEvent = actions.maxBy { it.event.displayIndex }
                    mostRecentEvent?.event?.root?.eventId?.let { eventId ->
                        room.setReadReceipt(eventId, callback = object : MatrixCallback<Unit> {})
                    }
                })
                .disposeOnClear()
    }

    private fun observeRoomSummary() {
        room.rx().liveRoomSummary()
                .execute { async ->
                    copy(asyncRoomSummary = async)
                }
    }

    private fun observeInvitationState() {
        asyncSubscribe(RoomDetailViewState::asyncRoomSummary) { summary ->
            if (summary.membership == Membership.INVITE) {
                summary.lastMessage?.sender?.let { senderId ->
                    session.getUser(senderId)
                }?.also {
                    setState { copy(inviter = Success(it)) }
                }
            }
        }
    }

    override fun onCleared() {
        timeline.dispose()
        super.onCleared()
    }

}<|MERGE_RESOLUTION|>--- conflicted
+++ resolved
@@ -72,18 +72,14 @@
 
     fun process(action: RoomDetailActions) {
         when (action) {
-            is RoomDetailActions.SendMessage -> handleSendMessage(action)
-            is RoomDetailActions.IsDisplayed -> handleIsDisplayed()
-            is RoomDetailActions.SendMedia -> handleSendMedia(action)
+            is RoomDetailActions.SendMessage    -> handleSendMessage(action)
+            is RoomDetailActions.IsDisplayed    -> handleIsDisplayed()
+            is RoomDetailActions.SendMedia      -> handleSendMedia(action)
             is RoomDetailActions.EventDisplayed -> handleEventDisplayed(action)
-<<<<<<< HEAD
-            is RoomDetailActions.LoadMore -> handleLoadMore(action)
-            is RoomDetailActions.SendReaction -> handleSendReaction(action)
-=======
             is RoomDetailActions.LoadMore       -> handleLoadMore(action)
+            is RoomDetailActions.SendReaction   -> handleSendReaction(action)
             is RoomDetailActions.AcceptInvite   -> handleAcceptInvite()
             is RoomDetailActions.RejectInvite   -> handleRejectInvite()
->>>>>>> f60a5f56
         }
     }
 
@@ -98,63 +94,63 @@
         val slashCommandResult = CommandParser.parseSplashCommand(action.text)
 
         when (slashCommandResult) {
-            is ParsedCommand.ErrorNotACommand -> {
+            is ParsedCommand.ErrorNotACommand         -> {
                 // Send the text message to the room
                 room.sendTextMessage(action.text)
                 _sendMessageResultLiveData.postValue(LiveEvent(SendMessageResult.MessageSent))
             }
-            is ParsedCommand.ErrorSyntax -> {
+            is ParsedCommand.ErrorSyntax              -> {
                 _sendMessageResultLiveData.postValue(LiveEvent(SendMessageResult.SlashCommandError(slashCommandResult.command)))
             }
-            is ParsedCommand.ErrorEmptySlashCommand -> {
+            is ParsedCommand.ErrorEmptySlashCommand   -> {
                 _sendMessageResultLiveData.postValue(LiveEvent(SendMessageResult.SlashCommandUnknown("/")))
             }
             is ParsedCommand.ErrorUnknownSlashCommand -> {
                 _sendMessageResultLiveData.postValue(LiveEvent(SendMessageResult.SlashCommandUnknown(slashCommandResult.slashCommand)))
             }
-            is ParsedCommand.Invite -> {
+            is ParsedCommand.Invite                   -> {
                 handleInviteSlashCommand(slashCommandResult)
             }
-            is ParsedCommand.SetUserPowerLevel -> {
-                // TODO
-                _sendMessageResultLiveData.postValue(LiveEvent(SendMessageResult.SlashCommandNotImplemented))
-            }
-            is ParsedCommand.ClearScalarToken -> {
-                // TODO
-                _sendMessageResultLiveData.postValue(LiveEvent(SendMessageResult.SlashCommandNotImplemented))
-            }
-            is ParsedCommand.SetMarkdown -> {
-                // TODO
-                _sendMessageResultLiveData.postValue(LiveEvent(SendMessageResult.SlashCommandNotImplemented))
-            }
-            is ParsedCommand.UnbanUser -> {
-                // TODO
-                _sendMessageResultLiveData.postValue(LiveEvent(SendMessageResult.SlashCommandNotImplemented))
-            }
-            is ParsedCommand.BanUser -> {
-                // TODO
-                _sendMessageResultLiveData.postValue(LiveEvent(SendMessageResult.SlashCommandNotImplemented))
-            }
-            is ParsedCommand.KickUser -> {
-                // TODO
-                _sendMessageResultLiveData.postValue(LiveEvent(SendMessageResult.SlashCommandNotImplemented))
-            }
-            is ParsedCommand.JoinRoom -> {
-                // TODO
-                _sendMessageResultLiveData.postValue(LiveEvent(SendMessageResult.SlashCommandNotImplemented))
-            }
-            is ParsedCommand.PartRoom -> {
-                // TODO
-                _sendMessageResultLiveData.postValue(LiveEvent(SendMessageResult.SlashCommandNotImplemented))
-            }
-            is ParsedCommand.SendEmote -> {
+            is ParsedCommand.SetUserPowerLevel        -> {
+                // TODO
+                _sendMessageResultLiveData.postValue(LiveEvent(SendMessageResult.SlashCommandNotImplemented))
+            }
+            is ParsedCommand.ClearScalarToken         -> {
+                // TODO
+                _sendMessageResultLiveData.postValue(LiveEvent(SendMessageResult.SlashCommandNotImplemented))
+            }
+            is ParsedCommand.SetMarkdown              -> {
+                // TODO
+                _sendMessageResultLiveData.postValue(LiveEvent(SendMessageResult.SlashCommandNotImplemented))
+            }
+            is ParsedCommand.UnbanUser                -> {
+                // TODO
+                _sendMessageResultLiveData.postValue(LiveEvent(SendMessageResult.SlashCommandNotImplemented))
+            }
+            is ParsedCommand.BanUser                  -> {
+                // TODO
+                _sendMessageResultLiveData.postValue(LiveEvent(SendMessageResult.SlashCommandNotImplemented))
+            }
+            is ParsedCommand.KickUser                 -> {
+                // TODO
+                _sendMessageResultLiveData.postValue(LiveEvent(SendMessageResult.SlashCommandNotImplemented))
+            }
+            is ParsedCommand.JoinRoom                 -> {
+                // TODO
+                _sendMessageResultLiveData.postValue(LiveEvent(SendMessageResult.SlashCommandNotImplemented))
+            }
+            is ParsedCommand.PartRoom                 -> {
+                // TODO
+                _sendMessageResultLiveData.postValue(LiveEvent(SendMessageResult.SlashCommandNotImplemented))
+            }
+            is ParsedCommand.SendEmote                -> {
                 room.sendTextMessage(slashCommandResult.message, msgType = MessageType.MSGTYPE_EMOTE)
                 _sendMessageResultLiveData.postValue(LiveEvent(SendMessageResult.SlashCommandHandled))
             }
-            is ParsedCommand.ChangeTopic -> {
+            is ParsedCommand.ChangeTopic              -> {
                 handleChangeTopicSlashCommand(slashCommandResult)
             }
-            is ParsedCommand.ChangeDisplayName -> {
+            is ParsedCommand.ChangeDisplayName        -> {
                 // TODO
                 _sendMessageResultLiveData.postValue(LiveEvent(SendMessageResult.SlashCommandNotImplemented))
             }
@@ -191,7 +187,7 @@
 
 
     private fun handleSendReaction(action: RoomDetailActions.SendReaction) {
-        room.sendReaction(action.reaction,action.targetEventId)
+        room.sendReaction(action.reaction, action.targetEventId)
     }
 
     private fun handleSendMedia(action: RoomDetailActions.SendMedia) {
