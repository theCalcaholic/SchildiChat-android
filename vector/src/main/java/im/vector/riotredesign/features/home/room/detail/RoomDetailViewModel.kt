/*
 * Copyright 2019 New Vector Ltd
 *
 * Licensed under the Apache License, Version 2.0 (the "License");
 * you may not use this file except in compliance with the License.
 * You may obtain a copy of the License at
 *
 * http://www.apache.org/licenses/LICENSE-2.0
 *
 * Unless required by applicable law or agreed to in writing, software
 * distributed under the License is distributed on an "AS IS" BASIS,
 * WITHOUT WARRANTIES OR CONDITIONS OF ANY KIND, either express or implied.
 * See the License for the specific language governing permissions and
 * limitations under the License.
 */

package im.vector.riotredesign.features.home.room.detail

import androidx.lifecycle.LiveData
import androidx.lifecycle.MutableLiveData
import com.airbnb.mvrx.MvRxViewModelFactory
import com.airbnb.mvrx.ViewModelContext
import com.jakewharton.rxrelay2.BehaviorRelay
import im.vector.matrix.android.api.MatrixCallback
import im.vector.matrix.android.api.session.Session
<<<<<<< HEAD
import im.vector.matrix.android.api.session.events.model.Event
import im.vector.matrix.android.api.session.room.model.message.MessageType
=======
import im.vector.matrix.android.api.session.content.ContentAttachmentData
>>>>>>> 0225fc71
import im.vector.matrix.rx.rx
import im.vector.riotredesign.core.platform.VectorViewModel
import im.vector.riotredesign.core.utils.LiveEvent
import im.vector.riotredesign.features.command.CommandParser
import im.vector.riotredesign.features.command.ParsedCommand
import im.vector.riotredesign.features.home.room.VisibleRoomStore
import im.vector.riotredesign.features.home.room.detail.timeline.helper.TimelineDisplayableEvents
import io.reactivex.rxkotlin.subscribeBy
import org.koin.android.ext.android.get
import java.util.concurrent.TimeUnit

class RoomDetailViewModel(initialState: RoomDetailViewState,
                          private val session: Session,
                          private val visibleRoomHolder: VisibleRoomStore
) : VectorViewModel<RoomDetailViewState>(initialState) {

    private val room = session.getRoom(initialState.roomId)!!
    private val roomId = initialState.roomId
    private val eventId = initialState.eventId
    private val displayedEventsObservable = BehaviorRelay.create<RoomDetailActions.EventDisplayed>()
    private val timeline = room.createTimeline(eventId, TimelineDisplayableEvents.DISPLAYABLE_TYPES)

    companion object : MvRxViewModelFactory<RoomDetailViewModel, RoomDetailViewState> {

        const val PAGINATION_COUNT = 50

        @JvmStatic
        override fun create(viewModelContext: ViewModelContext, state: RoomDetailViewState): RoomDetailViewModel? {
            val currentSession = viewModelContext.activity.get<Session>()
            val visibleRoomHolder = viewModelContext.activity.get<VisibleRoomStore>()
            return RoomDetailViewModel(state, currentSession, visibleRoomHolder)
        }
    }

    init {
        observeRoomSummary()
        observeEventDisplayedActions()
        room.loadRoomMembersIfNeeded()
        timeline.start()
        setState { copy(timeline = this@RoomDetailViewModel.timeline) }
    }

    fun process(action: RoomDetailActions) {
        when (action) {
<<<<<<< HEAD
            is RoomDetailActions.SendMessage -> handleSendMessage(action)
            is RoomDetailActions.IsDisplayed -> handleIsDisplayed()
=======
            is RoomDetailActions.SendMessage    -> handleSendMessage(action)
            is RoomDetailActions.SendMedia      -> handleSendMedia(action)
            is RoomDetailActions.IsDisplayed    -> handleIsDisplayed()
>>>>>>> 0225fc71
            is RoomDetailActions.EventDisplayed -> handleEventDisplayed(action)
            is RoomDetailActions.LoadMore -> handleLoadMore(action)
        }
    }

    private val _sendMessageResultLiveData = MutableLiveData<LiveEvent<SendMessageResult>>()
    val sendMessageResultLiveData: LiveData<LiveEvent<SendMessageResult>>
        get() = _sendMessageResultLiveData

    // PRIVATE METHODS *****************************************************************************

    private fun handleSendMessage(action: RoomDetailActions.SendMessage) {
<<<<<<< HEAD
        // Handle slash command
        val slashCommandResult = CommandParser.parseSplashCommand(action.text)

        when (slashCommandResult) {
            is ParsedCommand.ErrorNotACommand -> {
                // Send the text message to the room
                room.sendTextMessage(action.text, callback = object : MatrixCallback<Event> {})
                _sendMessageResultLiveData.postValue(LiveEvent(SendMessageResult.MessageSent))
            }
            is ParsedCommand.ErrorSyntax -> {
                _sendMessageResultLiveData.postValue(LiveEvent(SendMessageResult.SlashCommandError(slashCommandResult.command)))
            }
            is ParsedCommand.ErrorEmptySlashCommand -> {
                _sendMessageResultLiveData.postValue(LiveEvent(SendMessageResult.SlashCommandUnknown("/")))
            }
            is ParsedCommand.ErrorUnknownSlashCommand -> {
                _sendMessageResultLiveData.postValue(LiveEvent(SendMessageResult.SlashCommandUnknown(slashCommandResult.slashCommand)))
            }
            is ParsedCommand.Invite -> {
                handleInviteSlashCommand(slashCommandResult)
            }
            is ParsedCommand.SetUserPowerLevel -> {
                // TODO
                _sendMessageResultLiveData.postValue(LiveEvent(SendMessageResult.SlashCommandNotImplemented))
            }
            is ParsedCommand.ClearScalarToken -> {
                // TODO
                _sendMessageResultLiveData.postValue(LiveEvent(SendMessageResult.SlashCommandNotImplemented))
            }
            is ParsedCommand.SetMarkdown -> {
                // TODO
                _sendMessageResultLiveData.postValue(LiveEvent(SendMessageResult.SlashCommandNotImplemented))
            }
            is ParsedCommand.UnbanUser -> {
                // TODO
                _sendMessageResultLiveData.postValue(LiveEvent(SendMessageResult.SlashCommandNotImplemented))
            }
            is ParsedCommand.BanUser -> {
                // TODO
                _sendMessageResultLiveData.postValue(LiveEvent(SendMessageResult.SlashCommandNotImplemented))
            }
            is ParsedCommand.KickUser -> {
                // TODO
                _sendMessageResultLiveData.postValue(LiveEvent(SendMessageResult.SlashCommandNotImplemented))
            }
            is ParsedCommand.JoinRoom -> {
                // TODO
                _sendMessageResultLiveData.postValue(LiveEvent(SendMessageResult.SlashCommandNotImplemented))
            }
            is ParsedCommand.PartRoom -> {
                // TODO
                _sendMessageResultLiveData.postValue(LiveEvent(SendMessageResult.SlashCommandNotImplemented))
            }
            is ParsedCommand.SendEmote -> {
                room.sendTextMessage(slashCommandResult.message, msgType = MessageType.MSGTYPE_EMOTE, callback = object : MatrixCallback<Event> {})
                _sendMessageResultLiveData.postValue(LiveEvent(SendMessageResult.SlashCommandHandled))
            }
            is ParsedCommand.ChangeTopic -> {
                handleChangeTopicSlashCommand(slashCommandResult)
            }
            is ParsedCommand.ChangeDisplayName -> {
                // TODO
                _sendMessageResultLiveData.postValue(LiveEvent(SendMessageResult.SlashCommandNotImplemented))
            }
        }
    }

    private fun handleChangeTopicSlashCommand(changeTopic: ParsedCommand.ChangeTopic) {
        _sendMessageResultLiveData.postValue(LiveEvent(SendMessageResult.SlashCommandHandled))

        room.updateTopic(changeTopic.topic, object : MatrixCallback<Unit> {
            override fun onSuccess(data: Unit) {
                _sendMessageResultLiveData.postValue(LiveEvent(SendMessageResult.SlashCommandResultOk))
            }

            override fun onFailure(failure: Throwable) {
                _sendMessageResultLiveData.postValue(LiveEvent(SendMessageResult.SlashCommandResultError(failure)))
            }
        })
    }

    private fun handleInviteSlashCommand(invite: ParsedCommand.Invite) {
        _sendMessageResultLiveData.postValue(LiveEvent(SendMessageResult.SlashCommandHandled))

        room.invite(invite.userId, object : MatrixCallback<Unit> {
            override fun onSuccess(data: Unit) {
                _sendMessageResultLiveData.postValue(LiveEvent(SendMessageResult.SlashCommandResultOk))
            }

            override fun onFailure(failure: Throwable) {
                _sendMessageResultLiveData.postValue(LiveEvent(SendMessageResult.SlashCommandResultError(failure)))
            }
        })
=======
        room.sendTextMessage(action.text)
    }

    private fun handleSendMedia(action: RoomDetailActions.SendMedia) {
        val attachments = action.mediaFiles.map {
            ContentAttachmentData(
                    size = it.size,
                    duration = it.duration,
                    date = it.date,
                    height = it.height,
                    width = it.width,
                    name = it.name,
                    path = it.path,
                    mimeType = it.mimeType,
                    type = ContentAttachmentData.Type.values()[it.mediaType]
            )
        }
        room.sendMedias(attachments)
>>>>>>> 0225fc71
    }

    private fun handleEventDisplayed(action: RoomDetailActions.EventDisplayed) {
        displayedEventsObservable.accept(action)
    }

    private fun handleIsDisplayed() {
        visibleRoomHolder.post(roomId)
    }

    private fun handleLoadMore(action: RoomDetailActions.LoadMore) {
        timeline.paginate(action.direction, PAGINATION_COUNT)
    }

    private fun observeEventDisplayedActions() {
        // We are buffering scroll events for one second
        // and keep the most recent one to set the read receipt on.
        displayedEventsObservable
                .buffer(1, TimeUnit.SECONDS)
                .filter { it.isNotEmpty() }
                .subscribeBy(onNext = { actions ->
                    val mostRecentEvent = actions.maxBy { it.event.displayIndex }
                    mostRecentEvent?.event?.root?.eventId?.let { eventId ->
                        room.setReadReceipt(eventId, callback = object : MatrixCallback<Unit> {})
                    }
                })
                .disposeOnClear()
    }

    private fun observeRoomSummary() {
        room.rx().liveRoomSummary()
                .execute { async ->
                    copy(asyncRoomSummary = async)
                }
    }

    override fun onCleared() {
        timeline.dispose()
        super.onCleared()
    }

}<|MERGE_RESOLUTION|>--- conflicted
+++ resolved
@@ -23,12 +23,8 @@
 import com.jakewharton.rxrelay2.BehaviorRelay
 import im.vector.matrix.android.api.MatrixCallback
 import im.vector.matrix.android.api.session.Session
-<<<<<<< HEAD
-import im.vector.matrix.android.api.session.events.model.Event
+import im.vector.matrix.android.api.session.content.ContentAttachmentData
 import im.vector.matrix.android.api.session.room.model.message.MessageType
-=======
-import im.vector.matrix.android.api.session.content.ContentAttachmentData
->>>>>>> 0225fc71
 import im.vector.matrix.rx.rx
 import im.vector.riotredesign.core.platform.VectorViewModel
 import im.vector.riotredesign.core.utils.LiveEvent
@@ -73,16 +69,11 @@
 
     fun process(action: RoomDetailActions) {
         when (action) {
-<<<<<<< HEAD
-            is RoomDetailActions.SendMessage -> handleSendMessage(action)
-            is RoomDetailActions.IsDisplayed -> handleIsDisplayed()
-=======
             is RoomDetailActions.SendMessage    -> handleSendMessage(action)
+            is RoomDetailActions.IsDisplayed    -> handleIsDisplayed()
             is RoomDetailActions.SendMedia      -> handleSendMedia(action)
-            is RoomDetailActions.IsDisplayed    -> handleIsDisplayed()
->>>>>>> 0225fc71
             is RoomDetailActions.EventDisplayed -> handleEventDisplayed(action)
-            is RoomDetailActions.LoadMore -> handleLoadMore(action)
+            is RoomDetailActions.LoadMore       -> handleLoadMore(action)
         }
     }
 
@@ -93,68 +84,67 @@
     // PRIVATE METHODS *****************************************************************************
 
     private fun handleSendMessage(action: RoomDetailActions.SendMessage) {
-<<<<<<< HEAD
         // Handle slash command
         val slashCommandResult = CommandParser.parseSplashCommand(action.text)
 
         when (slashCommandResult) {
-            is ParsedCommand.ErrorNotACommand -> {
+            is ParsedCommand.ErrorNotACommand         -> {
                 // Send the text message to the room
-                room.sendTextMessage(action.text, callback = object : MatrixCallback<Event> {})
+                room.sendTextMessage(action.text)
                 _sendMessageResultLiveData.postValue(LiveEvent(SendMessageResult.MessageSent))
             }
-            is ParsedCommand.ErrorSyntax -> {
+            is ParsedCommand.ErrorSyntax              -> {
                 _sendMessageResultLiveData.postValue(LiveEvent(SendMessageResult.SlashCommandError(slashCommandResult.command)))
             }
-            is ParsedCommand.ErrorEmptySlashCommand -> {
+            is ParsedCommand.ErrorEmptySlashCommand   -> {
                 _sendMessageResultLiveData.postValue(LiveEvent(SendMessageResult.SlashCommandUnknown("/")))
             }
             is ParsedCommand.ErrorUnknownSlashCommand -> {
                 _sendMessageResultLiveData.postValue(LiveEvent(SendMessageResult.SlashCommandUnknown(slashCommandResult.slashCommand)))
             }
-            is ParsedCommand.Invite -> {
+            is ParsedCommand.Invite                   -> {
                 handleInviteSlashCommand(slashCommandResult)
             }
-            is ParsedCommand.SetUserPowerLevel -> {
-                // TODO
-                _sendMessageResultLiveData.postValue(LiveEvent(SendMessageResult.SlashCommandNotImplemented))
-            }
-            is ParsedCommand.ClearScalarToken -> {
-                // TODO
-                _sendMessageResultLiveData.postValue(LiveEvent(SendMessageResult.SlashCommandNotImplemented))
-            }
-            is ParsedCommand.SetMarkdown -> {
-                // TODO
-                _sendMessageResultLiveData.postValue(LiveEvent(SendMessageResult.SlashCommandNotImplemented))
-            }
-            is ParsedCommand.UnbanUser -> {
-                // TODO
-                _sendMessageResultLiveData.postValue(LiveEvent(SendMessageResult.SlashCommandNotImplemented))
-            }
-            is ParsedCommand.BanUser -> {
-                // TODO
-                _sendMessageResultLiveData.postValue(LiveEvent(SendMessageResult.SlashCommandNotImplemented))
-            }
-            is ParsedCommand.KickUser -> {
-                // TODO
-                _sendMessageResultLiveData.postValue(LiveEvent(SendMessageResult.SlashCommandNotImplemented))
-            }
-            is ParsedCommand.JoinRoom -> {
-                // TODO
-                _sendMessageResultLiveData.postValue(LiveEvent(SendMessageResult.SlashCommandNotImplemented))
-            }
-            is ParsedCommand.PartRoom -> {
-                // TODO
-                _sendMessageResultLiveData.postValue(LiveEvent(SendMessageResult.SlashCommandNotImplemented))
-            }
-            is ParsedCommand.SendEmote -> {
-                room.sendTextMessage(slashCommandResult.message, msgType = MessageType.MSGTYPE_EMOTE, callback = object : MatrixCallback<Event> {})
+            is ParsedCommand.SetUserPowerLevel        -> {
+                // TODO
+                _sendMessageResultLiveData.postValue(LiveEvent(SendMessageResult.SlashCommandNotImplemented))
+            }
+            is ParsedCommand.ClearScalarToken         -> {
+                // TODO
+                _sendMessageResultLiveData.postValue(LiveEvent(SendMessageResult.SlashCommandNotImplemented))
+            }
+            is ParsedCommand.SetMarkdown              -> {
+                // TODO
+                _sendMessageResultLiveData.postValue(LiveEvent(SendMessageResult.SlashCommandNotImplemented))
+            }
+            is ParsedCommand.UnbanUser                -> {
+                // TODO
+                _sendMessageResultLiveData.postValue(LiveEvent(SendMessageResult.SlashCommandNotImplemented))
+            }
+            is ParsedCommand.BanUser                  -> {
+                // TODO
+                _sendMessageResultLiveData.postValue(LiveEvent(SendMessageResult.SlashCommandNotImplemented))
+            }
+            is ParsedCommand.KickUser                 -> {
+                // TODO
+                _sendMessageResultLiveData.postValue(LiveEvent(SendMessageResult.SlashCommandNotImplemented))
+            }
+            is ParsedCommand.JoinRoom                 -> {
+                // TODO
+                _sendMessageResultLiveData.postValue(LiveEvent(SendMessageResult.SlashCommandNotImplemented))
+            }
+            is ParsedCommand.PartRoom                 -> {
+                // TODO
+                _sendMessageResultLiveData.postValue(LiveEvent(SendMessageResult.SlashCommandNotImplemented))
+            }
+            is ParsedCommand.SendEmote                -> {
+                room.sendTextMessage(slashCommandResult.message, msgType = MessageType.MSGTYPE_EMOTE)
                 _sendMessageResultLiveData.postValue(LiveEvent(SendMessageResult.SlashCommandHandled))
             }
-            is ParsedCommand.ChangeTopic -> {
+            is ParsedCommand.ChangeTopic              -> {
                 handleChangeTopicSlashCommand(slashCommandResult)
             }
-            is ParsedCommand.ChangeDisplayName -> {
+            is ParsedCommand.ChangeDisplayName        -> {
                 // TODO
                 _sendMessageResultLiveData.postValue(LiveEvent(SendMessageResult.SlashCommandNotImplemented))
             }
@@ -187,8 +177,6 @@
                 _sendMessageResultLiveData.postValue(LiveEvent(SendMessageResult.SlashCommandResultError(failure)))
             }
         })
-=======
-        room.sendTextMessage(action.text)
     }
 
     private fun handleSendMedia(action: RoomDetailActions.SendMedia) {
@@ -206,7 +194,6 @@
             )
         }
         room.sendMedias(attachments)
->>>>>>> 0225fc71
     }
 
     private fun handleEventDisplayed(action: RoomDetailActions.EventDisplayed) {
