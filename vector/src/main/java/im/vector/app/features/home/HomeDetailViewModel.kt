/*
 * Copyright 2019 New Vector Ltd
 *
 * Licensed under the Apache License, Version 2.0 (the "License");
 * you may not use this file except in compliance with the License.
 * You may obtain a copy of the License at
 *
 * http://www.apache.org/licenses/LICENSE-2.0
 *
 * Unless required by applicable law or agreed to in writing, software
 * distributed under the License is distributed on an "AS IS" BASIS,
 * WITHOUT WARRANTIES OR CONDITIONS OF ANY KIND, either express or implied.
 * See the License for the specific language governing permissions and
 * limitations under the License.
 */

package im.vector.app.features.home

import androidx.lifecycle.viewModelScope
import com.airbnb.mvrx.FragmentViewModelContext
import com.airbnb.mvrx.MvRxViewModelFactory
import com.airbnb.mvrx.ViewModelContext
import dagger.assisted.Assisted
import dagger.assisted.AssistedFactory
import dagger.assisted.AssistedInject
import im.vector.app.AppStateHandler
import im.vector.app.RoomGroupingMethod
import im.vector.app.core.di.HasScreenInjector
import im.vector.app.core.platform.EmptyViewEvents
import im.vector.app.core.platform.VectorViewModel
<<<<<<< HEAD
import im.vector.app.core.resources.StringProvider
import im.vector.app.features.grouplist.SelectedGroupDataSource
import im.vector.app.features.home.room.ScSdkPreferences
=======
>>>>>>> 8edbd323
import im.vector.app.features.ui.UiStateRepository
import io.reactivex.schedulers.Schedulers
import kotlinx.coroutines.Dispatchers
import kotlinx.coroutines.launch
import org.matrix.android.sdk.api.query.ActiveSpaceFilter
import org.matrix.android.sdk.api.query.RoomCategoryFilter
import org.matrix.android.sdk.api.session.Session
import org.matrix.android.sdk.api.session.room.RoomSortOrder
import org.matrix.android.sdk.api.session.room.model.Membership
import org.matrix.android.sdk.api.session.room.roomSummaryQueryParams
import org.matrix.android.sdk.api.util.toMatrixItem
import org.matrix.android.sdk.rx.asObservable
import org.matrix.android.sdk.rx.rx
import timber.log.Timber
import java.util.concurrent.TimeUnit

/**
 * View model used to update the home bottom bar notification counts, observe the sync state and
 * change the selected room list view
 */
class HomeDetailViewModel @AssistedInject constructor(@Assisted initialState: HomeDetailViewState,
                                                      private val session: Session,
                                                      private val uiStateRepository: UiStateRepository,
<<<<<<< HEAD
                                                      private val selectedGroupStore: SelectedGroupDataSource,
                                                      private val scSdkPreferences: ScSdkPreferences,
                                                      private val stringProvider: StringProvider)
=======
                                                      private val appStateHandler: AppStateHandler)
>>>>>>> 8edbd323
    : VectorViewModel<HomeDetailViewState, HomeDetailAction, EmptyViewEvents>(initialState) {

    @AssistedFactory
    interface Factory {
        fun create(initialState: HomeDetailViewState): HomeDetailViewModel
    }

    companion object : MvRxViewModelFactory<HomeDetailViewModel, HomeDetailViewState> {

        override fun initialState(viewModelContext: ViewModelContext): HomeDetailViewState? {
            val uiStateRepository = (viewModelContext.activity as HasScreenInjector).injector().uiStateRepository()
            return HomeDetailViewState(
                    displayMode = uiStateRepository.getDisplayMode()
            )
        }

        @JvmStatic
        override fun create(viewModelContext: ViewModelContext, state: HomeDetailViewState): HomeDetailViewModel? {
            val fragment: HomeDetailFragment = (viewModelContext as FragmentViewModelContext).fragment()
            return fragment.homeDetailViewModelFactory.create(state)
        }
    }

    init {
        observeSyncState()
        observeRoomGroupingMethod()
        observeRoomSummaries()

        session.rx().liveUser(session.myUserId).execute {
            copy(
                    myMatrixItem = it.invoke()?.getOrNull()?.toMatrixItem()
            )
        }
    }

    override fun handle(action: HomeDetailAction) {
        when (action) {
            is HomeDetailAction.SwitchDisplayMode -> handleSwitchDisplayMode(action)
            HomeDetailAction.MarkAllRoomsRead -> handleMarkAllRoomsRead()
        }
    }

    private fun handleSwitchDisplayMode(action: HomeDetailAction.SwitchDisplayMode) = withState { state ->
        if (state.displayMode != action.displayMode) {
            setState {
                copy(displayMode = action.displayMode)
            }

            uiStateRepository.storeDisplayMode(action.displayMode)
        }
    }

    // PRIVATE METHODS *****************************************************************************

    private fun handleMarkAllRoomsRead() = withState { _ ->
        // questionable to use viewmodelscope
        viewModelScope.launch(Dispatchers.Default) {
            val roomIds = session.getRoomSummaries(
                    roomSummaryQueryParams {
                        memberships = listOf(Membership.JOIN)
                        roomCategoryFilter = RoomCategoryFilter.ONLY_WITH_NOTIFICATIONS
                    }
            )
                    .map { it.roomId }
            try {
                session.markAllAsRead(roomIds)
            } catch (failure: Throwable) {
                Timber.d(failure, "Failed to mark all as read")
            }
        }
    }

    private fun observeSyncState() {
        session.rx()
                .liveSyncState()
                .subscribe { syncState ->
                    setState {
                        copy(syncState = syncState)
                    }
                }
                .disposeOnClear()
    }

    private fun observeRoomGroupingMethod() {
        appStateHandler.selectedRoomGroupingObservable
                .subscribe {
                   setState {
                       copy(
                               roomGroupingMethod = it.orNull() ?: RoomGroupingMethod.BySpace(null)
                       )
                   }
                }
                .disposeOnClear()
    }

    private fun observeRoomSummaries() {
        appStateHandler.selectedRoomGroupingObservable.distinctUntilChanged().switchMap {
            // we use it as a trigger to all changes in room, but do not really load
            // the actual models
            session.getPagedRoomSummariesLive(
                    roomSummaryQueryParams {
                        memberships = Membership.activeMemberships()
                    },
                    sortOrder = RoomSortOrder.NONE
            ).asObservable()
        }
                .observeOn(Schedulers.computation())
                .throttleFirst(300, TimeUnit.MILLISECONDS)
                .subscribe {
                    when (val groupingMethod = appStateHandler.getCurrentRoomGroupingMethod()) {
                        is RoomGroupingMethod.ByLegacyGroup -> {
                            // TODO!!
                        }
                        is RoomGroupingMethod.BySpace -> {
                            val dmInvites = session.getRoomSummaries(
                                    roomSummaryQueryParams {
                                        memberships = listOf(Membership.INVITE)
                                        roomCategoryFilter = RoomCategoryFilter.ONLY_DM
                                    }
                            ).size

                            val roomsInvite = session.getRoomSummaries(
                                    roomSummaryQueryParams {
                                        memberships = listOf(Membership.INVITE)
                                        roomCategoryFilter = RoomCategoryFilter.ONLY_ROOMS
                                    }
                            ).size

                            val dmRooms = session.getNotificationCountForRooms(
                                    roomSummaryQueryParams {
                                        memberships = listOf(Membership.JOIN)
                                        roomCategoryFilter = RoomCategoryFilter.ONLY_DM
                                    }
                            )

                            val otherRooms = session.getNotificationCountForRooms(
                                    roomSummaryQueryParams {
                                        memberships = listOf(Membership.JOIN)
                                        roomCategoryFilter = RoomCategoryFilter.ONLY_ROOMS
                                        activeSpaceId = ActiveSpaceFilter.ActiveSpace(groupingMethod.spaceSummary?.roomId)
                                    }
                            )

                            setState {
                                copy(
                                        notificationCountCatchup = dmRooms.totalCount + otherRooms.totalCount + roomsInvite + dmInvites,
                                        notificationHighlightCatchup = dmRooms.isHighlight || otherRooms.isHighlight,
                                        notificationCountPeople = dmRooms.totalCount + dmInvites,
                                        notificationHighlightPeople = dmRooms.isHighlight || dmInvites > 0,
                                        notificationCountRooms = otherRooms.totalCount + roomsInvite,
                                        notificationHighlightRooms = otherRooms.isHighlight || roomsInvite > 0,
                                        hasUnreadMessages = dmRooms.totalCount + otherRooms.totalCount > 0
                                )
                            }
<<<<<<< HEAD
                    ).size

                    val roomsInvite = session.getRoomSummaries(
                            roomSummaryQueryParams {
                                memberships = listOf(Membership.INVITE)
                                roomCategoryFilter = RoomCategoryFilter.ONLY_ROOMS
                            }
                    ).size

                    val dmRooms = session.getNotificationCountForRooms(
                            roomSummaryQueryParams {
                                memberships = listOf(Membership.JOIN)
                                roomCategoryFilter = RoomCategoryFilter.ONLY_DM
                            },
                            scSdkPreferences
                    )

                    val otherRooms = session.getNotificationCountForRooms(
                            roomSummaryQueryParams {
                                memberships = listOf(Membership.JOIN)
                                roomCategoryFilter = RoomCategoryFilter.ONLY_ROOMS
                            },
                            scSdkPreferences
                    )

                    setState {
                        copy(
                                notificationCountCatchup = dmRooms.totalCount + otherRooms.totalCount + roomsInvite + dmInvites,
                                notificationHighlightCatchup = dmRooms.isHighlight || otherRooms.isHighlight,
                                notificationCountPeople = dmRooms.totalCount + dmInvites,
                                notificationHighlightPeople = dmRooms.isHighlight || dmInvites > 0,
                                notificationCountRooms = otherRooms.totalCount + roomsInvite,
                                notificationHighlightRooms = otherRooms.isHighlight || roomsInvite > 0,
                                hasUnreadMessages = dmRooms.totalCount + otherRooms.totalCount > 0
                        )
=======
                        }
>>>>>>> 8edbd323
                    }
                }
                .disposeOnClear()
    }
}<|MERGE_RESOLUTION|>--- conflicted
+++ resolved
@@ -28,12 +28,7 @@
 import im.vector.app.core.di.HasScreenInjector
 import im.vector.app.core.platform.EmptyViewEvents
 import im.vector.app.core.platform.VectorViewModel
-<<<<<<< HEAD
-import im.vector.app.core.resources.StringProvider
-import im.vector.app.features.grouplist.SelectedGroupDataSource
 import im.vector.app.features.home.room.ScSdkPreferences
-=======
->>>>>>> 8edbd323
 import im.vector.app.features.ui.UiStateRepository
 import io.reactivex.schedulers.Schedulers
 import kotlinx.coroutines.Dispatchers
@@ -57,13 +52,8 @@
 class HomeDetailViewModel @AssistedInject constructor(@Assisted initialState: HomeDetailViewState,
                                                       private val session: Session,
                                                       private val uiStateRepository: UiStateRepository,
-<<<<<<< HEAD
-                                                      private val selectedGroupStore: SelectedGroupDataSource,
                                                       private val scSdkPreferences: ScSdkPreferences,
-                                                      private val stringProvider: StringProvider)
-=======
                                                       private val appStateHandler: AppStateHandler)
->>>>>>> 8edbd323
     : VectorViewModel<HomeDetailViewState, HomeDetailAction, EmptyViewEvents>(initialState) {
 
     @AssistedFactory
@@ -196,7 +186,8 @@
                                     roomSummaryQueryParams {
                                         memberships = listOf(Membership.JOIN)
                                         roomCategoryFilter = RoomCategoryFilter.ONLY_DM
-                                    }
+                                    },
+                                    scSdkPreferences
                             )
 
                             val otherRooms = session.getNotificationCountForRooms(
@@ -204,7 +195,8 @@
                                         memberships = listOf(Membership.JOIN)
                                         roomCategoryFilter = RoomCategoryFilter.ONLY_ROOMS
                                         activeSpaceId = ActiveSpaceFilter.ActiveSpace(groupingMethod.spaceSummary?.roomId)
-                                    }
+                                    },
+                                    scSdkPreferences
                             )
 
                             setState {
@@ -218,45 +210,7 @@
                                         hasUnreadMessages = dmRooms.totalCount + otherRooms.totalCount > 0
                                 )
                             }
-<<<<<<< HEAD
-                    ).size
-
-                    val roomsInvite = session.getRoomSummaries(
-                            roomSummaryQueryParams {
-                                memberships = listOf(Membership.INVITE)
-                                roomCategoryFilter = RoomCategoryFilter.ONLY_ROOMS
-                            }
-                    ).size
-
-                    val dmRooms = session.getNotificationCountForRooms(
-                            roomSummaryQueryParams {
-                                memberships = listOf(Membership.JOIN)
-                                roomCategoryFilter = RoomCategoryFilter.ONLY_DM
-                            },
-                            scSdkPreferences
-                    )
-
-                    val otherRooms = session.getNotificationCountForRooms(
-                            roomSummaryQueryParams {
-                                memberships = listOf(Membership.JOIN)
-                                roomCategoryFilter = RoomCategoryFilter.ONLY_ROOMS
-                            },
-                            scSdkPreferences
-                    )
-
-                    setState {
-                        copy(
-                                notificationCountCatchup = dmRooms.totalCount + otherRooms.totalCount + roomsInvite + dmInvites,
-                                notificationHighlightCatchup = dmRooms.isHighlight || otherRooms.isHighlight,
-                                notificationCountPeople = dmRooms.totalCount + dmInvites,
-                                notificationHighlightPeople = dmRooms.isHighlight || dmInvites > 0,
-                                notificationCountRooms = otherRooms.totalCount + roomsInvite,
-                                notificationHighlightRooms = otherRooms.isHighlight || roomsInvite > 0,
-                                hasUnreadMessages = dmRooms.totalCount + otherRooms.totalCount > 0
-                        )
-=======
                         }
->>>>>>> 8edbd323
                     }
                 }
                 .disposeOnClear()
