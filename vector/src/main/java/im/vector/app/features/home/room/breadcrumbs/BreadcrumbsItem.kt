/*
 * Copyright 2019 New Vector Ltd
 *
 * Licensed under the Apache License, Version 2.0 (the "License");
 * you may not use this file except in compliance with the License.
 * You may obtain a copy of the License at
 *
 * http://www.apache.org/licenses/LICENSE-2.0
 *
 * Unless required by applicable law or agreed to in writing, software
 * distributed under the License is distributed on an "AS IS" BASIS,
 * WITHOUT WARRANTIES OR CONDITIONS OF ANY KIND, either express or implied.
 * See the License for the specific language governing permissions and
 * limitations under the License.
 */

package im.vector.app.features.home.room.breadcrumbs

import android.view.View
import android.view.ViewGroup
import android.widget.ImageView
import androidx.core.view.isVisible
import com.airbnb.epoxy.EpoxyAttribute
import com.airbnb.epoxy.EpoxyModelClass
import im.vector.app.R
import im.vector.app.core.epoxy.VectorEpoxyHolder
import im.vector.app.core.epoxy.VectorEpoxyModel
import im.vector.app.features.home.AvatarRenderer
import im.vector.app.features.home.room.list.UnreadCounterBadgeView
import org.matrix.android.sdk.api.util.MatrixItem

@EpoxyModelClass(layout = R.layout.item_breadcrumbs)
abstract class BreadcrumbsItem : VectorEpoxyModel<BreadcrumbsItem.Holder>() {

    @EpoxyAttribute var hasTypingUsers: Boolean = false
    @EpoxyAttribute lateinit var avatarRenderer: AvatarRenderer
    @EpoxyAttribute lateinit var matrixItem: MatrixItem
    @EpoxyAttribute var unreadNotificationCount: Int = 0
    @EpoxyAttribute var unreadMessages: Int = 0 // SC addition
    @EpoxyAttribute var markedUnread: Boolean = false
    @EpoxyAttribute var showHighlighted: Boolean = false
    @EpoxyAttribute var hasUnreadMessage: Boolean = false
    @EpoxyAttribute var hasDraft: Boolean = false
    @EpoxyAttribute(EpoxyAttribute.Option.DoNotHash) var itemClickListener: View.OnClickListener? = null

    override fun bind(holder: Holder) {
        super.bind(holder)
        holder.rootView.setOnClickListener(itemClickListener)
        holder.unreadIndentIndicator.isVisible = hasUnreadMessage
        avatarRenderer.render(matrixItem, holder.avatarImageView)
<<<<<<< HEAD
        holder.unreadCounterBadgeView.render(UnreadCounterBadgeView.State(unreadNotificationCount, showHighlighted, unreadMessages, markedUnread))
=======
        holder.avatarImageView.contentDescription = matrixItem.getBestName()
        holder.unreadCounterBadgeView.render(UnreadCounterBadgeView.State(unreadNotificationCount, showHighlighted))
>>>>>>> bb33a92d
        holder.draftIndentIndicator.isVisible = hasDraft
        holder.typingIndicator.isVisible = hasTypingUsers
    }

    override fun unbind(holder: Holder) {
        holder.rootView.setOnClickListener(null)
        super.unbind(holder)
    }

    class Holder : VectorEpoxyHolder() {
        val unreadCounterBadgeView by bind<UnreadCounterBadgeView>(R.id.breadcrumbsUnreadCounterBadgeView)
        val unreadIndentIndicator by bind<View>(R.id.breadcrumbsUnreadIndicator)
        val draftIndentIndicator by bind<View>(R.id.breadcrumbsDraftBadge)
        val typingIndicator by bind<View>(R.id.breadcrumbsTypingView)
        val avatarImageView by bind<ImageView>(R.id.breadcrumbsImageView)
        val rootView by bind<ViewGroup>(R.id.breadcrumbsRoot)
    }
}<|MERGE_RESOLUTION|>--- conflicted
+++ resolved
@@ -48,12 +48,8 @@
         holder.rootView.setOnClickListener(itemClickListener)
         holder.unreadIndentIndicator.isVisible = hasUnreadMessage
         avatarRenderer.render(matrixItem, holder.avatarImageView)
-<<<<<<< HEAD
+        holder.avatarImageView.contentDescription = matrixItem.getBestName()
         holder.unreadCounterBadgeView.render(UnreadCounterBadgeView.State(unreadNotificationCount, showHighlighted, unreadMessages, markedUnread))
-=======
-        holder.avatarImageView.contentDescription = matrixItem.getBestName()
-        holder.unreadCounterBadgeView.render(UnreadCounterBadgeView.State(unreadNotificationCount, showHighlighted))
->>>>>>> bb33a92d
         holder.draftIndentIndicator.isVisible = hasDraft
         holder.typingIndicator.isVisible = hasTypingUsers
     }
