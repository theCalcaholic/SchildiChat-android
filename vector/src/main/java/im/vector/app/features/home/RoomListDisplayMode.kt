/*
 * Copyright 2019 New Vector Ltd
 *
 * Licensed under the Apache License, Version 2.0 (the "License");
 * you may not use this file except in compliance with the License.
 * You may obtain a copy of the License at
 *
 * http://www.apache.org/licenses/LICENSE-2.0
 *
 * Unless required by applicable law or agreed to in writing, software
 * distributed under the License is distributed on an "AS IS" BASIS,
 * WITHOUT WARRANTIES OR CONDITIONS OF ANY KIND, either express or implied.
 * See the License for the specific language governing permissions and
 * limitations under the License.
 */

package im.vector.app.features.home

import androidx.annotation.StringRes
import im.vector.app.R

enum class RoomListDisplayMode(@StringRes val titleRes: Int) {
<<<<<<< HEAD
        ALL(R.string.bottom_action_all),
        NOTIFICATIONS(R.string.bottom_action_notification),
        PEOPLE(R.string.bottom_action_people_x),
        ROOMS(R.string.bottom_action_rooms),
        FILTERED(/* Not used */ 0)
    }
=======
    NOTIFICATIONS(R.string.bottom_action_notification),
    PEOPLE(R.string.bottom_action_people_x),
    ROOMS(R.string.bottom_action_rooms),
    FILTERED(/* Not used */ 0)
}
>>>>>>> 9298ca9c
<|MERGE_RESOLUTION|>--- conflicted
+++ resolved
@@ -20,17 +20,9 @@
 import im.vector.app.R
 
 enum class RoomListDisplayMode(@StringRes val titleRes: Int) {
-<<<<<<< HEAD
-        ALL(R.string.bottom_action_all),
-        NOTIFICATIONS(R.string.bottom_action_notification),
-        PEOPLE(R.string.bottom_action_people_x),
-        ROOMS(R.string.bottom_action_rooms),
-        FILTERED(/* Not used */ 0)
-    }
-=======
+    ALL(R.string.bottom_action_all),
     NOTIFICATIONS(R.string.bottom_action_notification),
     PEOPLE(R.string.bottom_action_people_x),
     ROOMS(R.string.bottom_action_rooms),
     FILTERED(/* Not used */ 0)
-}
->>>>>>> 9298ca9c
+}