/*
 * Copyright 2018 New Vector Ltd
 *
 * Licensed under the Apache License, Version 2.0 (the "License");
 * you may not use this file except in compliance with the License.
 * You may obtain a copy of the License at
 *
 *     http://www.apache.org/licenses/LICENSE-2.0
 *
 * Unless required by applicable law or agreed to in writing, software
 * distributed under the License is distributed on an "AS IS" BASIS,
 * WITHOUT WARRANTIES OR CONDITIONS OF ANY KIND, either express or implied.
 * See the License for the specific language governing permissions and
 * limitations under the License.
 */

package im.vector.app.features.themes

import android.app.Activity
import android.content.Context
import android.content.res.Configuration
import android.graphics.drawable.Drawable
import android.os.Build
import android.util.TypedValue
import android.view.Menu
import androidx.annotation.AttrRes
import androidx.annotation.ColorInt
import androidx.core.content.ContextCompat
import androidx.core.graphics.drawable.DrawableCompat
import androidx.preference.PreferenceManager
import im.vector.app.R
import timber.log.Timber

/**
 * Util class for managing themes.
 */
object ThemeUtils {
    // preference key
    const val APPLICATION_THEME_KEY = "APPLICATION_THEME_KEY"
    const val APPLICATION_DARK_THEME_KEY = "APPLICATION_DARK_THEME_KEY"

    // the theme possible values
    private const val THEME_DARK_VALUE = "dark"
    private const val THEME_LIGHT_VALUE = "light"
    private const val THEME_BLACK_VALUE = "black"
    private const val THEME_STATUS_VALUE = "status"
    private const val THEME_SC_LIGHT_VALUE = "sc_light"
    private const val THEME_SC_VALUE = "sc"
    private const val THEME_SC_DARK_VALUE = "sc_dark"
    private const val THEME_SC_COLORED_VALUE = "sc_colored"
    private const val THEME_SC_DARK_COLORED_VALUE = "sc_dark_colored"

    private val mColorByAttr = HashMap<Int, Int>()

<<<<<<< HEAD
    private var mIsScTheme = false
    private var mUseDarkTheme = false
    private var mThemeInitialized = false

    /**
     * @return Whether a system-wide dark mode is available on this device
     */
    fun darkThemePossible(): Boolean {
        // Available since Android 10: https://developer.android.com/guide/topics/ui/look-and-feel/darktheme
        return Build.VERSION.SDK_INT >= Build.VERSION_CODES.Q
    }

    fun shouldUseDarkTheme(context: Context): Boolean {
        if (!darkThemePossible()) {
            return false
        }
        val currentNightMode = context.resources.configuration.uiMode and Configuration.UI_MODE_NIGHT_MASK
        return currentNightMode == Configuration.UI_MODE_NIGHT_YES
    }

    fun useDarkTheme(context: Context): Boolean {
        if (!mThemeInitialized) {
            mThemeInitialized = true
            mUseDarkTheme = shouldUseDarkTheme(context)
        }
        return mUseDarkTheme
    }

    fun invalidateNightMode(context: Context) {
        mThemeInitialized = false;
        setApplicationTheme(context.applicationContext, getApplicationLightTheme(context), getApplicationDarkTheme(context))
=======
    // init the theme
    fun init(context: Context) {
        val theme = getApplicationTheme(context)
        setApplicationTheme(context, theme)
>>>>>>> 0da106ba
    }

    /**
     * @return true if current theme is Light or Status
     */
    fun isLightTheme(context: Context): Boolean {
        return when (getApplicationTheme(context)) {
            THEME_LIGHT_VALUE,
            THEME_SC_LIGHT_VALUE,
            THEME_STATUS_VALUE -> true
            else               -> false
        }
    }

    /**
     * Provides the selected application theme
     *
     * @param context the context
     * @return the selected application theme
     */
    fun getApplicationTheme(context: Context): String {
        return if (useDarkTheme(context)) getApplicationDarkTheme(context) else getApplicationLightTheme(context)
    }


    /**
     * Provides the selected application theme for light system design
     *
     * @param context the context
     * @return the selected application theme for light system design
     */
    fun getApplicationLightTheme(context: Context): String {
        return PreferenceManager.getDefaultSharedPreferences(context)
                .getString(APPLICATION_THEME_KEY, THEME_SC_LIGHT_VALUE) ?: THEME_SC_LIGHT_VALUE
    }


    /**
     * Provides the selected application theme for night system design
     *
     * @param context the context
     * @return the selected application theme for night system design
     */
    fun getApplicationDarkTheme(context: Context): String {
        return PreferenceManager.getDefaultSharedPreferences(context)
                .getString(APPLICATION_DARK_THEME_KEY, THEME_SC_DARK_VALUE) ?: THEME_SC_DARK_VALUE
    }

    /**
     * Whether this is SC theme.
     *
     * @param context the context
     * @return true if SC theme is active, false otherwise
     */
    fun isScTheme(context: Context?): Boolean {
        if (context != null) {
            mIsScTheme = when (getApplicationTheme(context)) {
                THEME_SC_LIGHT_VALUE,
                THEME_SC_VALUE,
                THEME_SC_DARK_VALUE,
                THEME_SC_COLORED_VALUE,
                THEME_SC_DARK_COLORED_VALUE -> true
                else -> false
            }
        }
        return mIsScTheme;
    }

    /**
     * Update the application theme
     *
     * @param aTheme the new theme
     */
    fun setApplicationTheme(context: Context, aLightTheme: String, aDarkTheme: String) {
        val aTheme = if (useDarkTheme(context)) aDarkTheme else aLightTheme
        when (aTheme) {
            THEME_LIGHT_VALUE  -> context.setTheme(R.style.AppTheme_Light)
            THEME_DARK_VALUE   -> context.setTheme(R.style.AppTheme_Dark)
            THEME_BLACK_VALUE  -> context.setTheme(R.style.AppTheme_Black)
            THEME_STATUS_VALUE -> context.setTheme(R.style.AppTheme_Status)
            THEME_SC_LIGHT_VALUE -> context.setTheme(R.style.AppTheme_SC_Light)
            THEME_SC_VALUE     -> context.setTheme(R.style.AppTheme_SC)
            THEME_SC_DARK_VALUE     -> context.setTheme(R.style.AppTheme_SC_Dark)
            THEME_SC_COLORED_VALUE     -> context.setTheme(R.style.AppTheme_SC_Colored)
            THEME_SC_DARK_COLORED_VALUE     -> context.setTheme(R.style.AppTheme_SC_Dark_Colored)
            else               -> context.setTheme(R.style.AppTheme_Light)
        }

        // Clear the cache
        mColorByAttr.clear()
    }

    fun setApplicationLightTheme(context: Context, theme: String) {
        setApplicationTheme(context, theme, getApplicationDarkTheme(context))
    }

    fun setApplicationDarkTheme(context: Context, theme: String) {
        setApplicationTheme(context, getApplicationLightTheme(context), theme)
    }

    /**
     * Set the activity theme according to the selected one.
     *
     * @param activity the activity
     */
    fun setActivityTheme(activity: Activity, otherThemes: ActivityOtherThemes) {
        when (getApplicationTheme(activity)) {
            THEME_LIGHT_VALUE  -> activity.setTheme(otherThemes.light)
            THEME_DARK_VALUE   -> activity.setTheme(otherThemes.dark)
            THEME_BLACK_VALUE  -> activity.setTheme(otherThemes.black)
            THEME_STATUS_VALUE -> activity.setTheme(otherThemes.status)
            THEME_SC_LIGHT_VALUE     -> activity.setTheme(otherThemes.sc_light)
            THEME_SC_VALUE     -> activity.setTheme(otherThemes.sc)
            THEME_SC_DARK_VALUE     -> activity.setTheme(otherThemes.sc_dark)
            THEME_SC_COLORED_VALUE     -> activity.setTheme(otherThemes.sc_colored)
            THEME_SC_DARK_COLORED_VALUE     -> activity.setTheme(otherThemes.sc_dark_colored)
        }

        mColorByAttr.clear()
    }

    /**
     * Set the TabLayout colors.
     * It seems that there is no proper way to manage it with the manifest file.
     *
     * @param activity the activity
     * @param layout   the layout
     */
    /*
    fun setTabLayoutTheme(activity: Activity, layout: TabLayout) {
        if (activity is VectorGroupDetailsActivity) {
            val textColor: Int
            val underlineColor: Int
            val backgroundColor: Int

            if (TextUtils.equals(getApplicationTheme(activity), THEME_LIGHT_VALUE)) {
                textColor = ContextCompat.getColor(activity, android.R.color.white)
                underlineColor = textColor
                backgroundColor = ContextCompat.getColor(activity, R.color.tab_groups)
            } else if (TextUtils.equals(getApplicationTheme(activity), THEME_STATUS_VALUE)) {
                textColor = ContextCompat.getColor(activity, android.R.color.white)
                underlineColor = textColor
                backgroundColor = getColor(activity, R.attr.colorPrimary)
            } else {
                textColor = ContextCompat.getColor(activity, R.color.tab_groups)
                underlineColor = textColor
                backgroundColor = getColor(activity, R.attr.colorPrimary)
            }

            layout.setTabTextColors(textColor, textColor)
            layout.setSelectedTabIndicatorColor(underlineColor)
            layout.setBackgroundColor(backgroundColor)
        }
    }    */

    /**
     * Translates color attributes to colors
     *
     * @param c              Context
     * @param colorAttribute Color Attribute
     * @return Requested Color
     */
    @ColorInt
    fun getColor(c: Context, @AttrRes colorAttribute: Int): Int {
        return mColorByAttr.getOrPut(colorAttribute) {
            try {
                val color = TypedValue()
                c.theme.resolveAttribute(colorAttribute, color, true)
                color.data
            } catch (e: Exception) {
                when (colorAttribute) {
                    android.R.attr.colorAccent           -> ContextCompat.getColor(c, R.color.riotx_accent)
                    R.attr.colorAccent                   -> ContextCompat.getColor(c, R.color.riotx_accent)
                    R.attr.riotx_positive_accent         -> ContextCompat.getColor(c, R.color.riotx_positive_accent)
                    R.attr.riotx_positive_accent_alpha12 -> ContextCompat.getColor(c, R.color.riotx_positive_accent_alpha12)
                    else                                 -> {
                        Timber.e(e, "Unable to get color")
                        ContextCompat.getColor(c, android.R.color.holo_red_dark)
                    }
                }
            }
        }
    }

    fun getAttribute(c: Context, @AttrRes attribute: Int): TypedValue? {
        try {
            val typedValue = TypedValue()
            c.theme.resolveAttribute(attribute, typedValue, true)
            return typedValue
        } catch (e: Exception) {
            Timber.e(e, "Unable to get color")
        }
        return null
    }

    /**
     * Update the menu icons colors
     *
     * @param menu  the menu
     * @param color the color
     */
    fun tintMenuIcons(menu: Menu, color: Int) {
        for (i in 0 until menu.size()) {
            val item = menu.getItem(i)
            val drawable = item.icon
            if (drawable != null) {
                val wrapped = DrawableCompat.wrap(drawable)
                drawable.mutate()
                DrawableCompat.setTint(wrapped, color)
                item.icon = drawable
            }
        }
    }

    /**
     * Tint the drawable with a theme attribute
     *
     * @param context   the context
     * @param drawable  the drawable to tint
     * @param attribute the theme color
     * @return the tinted drawable
     */
    fun tintDrawable(context: Context, drawable: Drawable, @AttrRes attribute: Int): Drawable {
        return tintDrawableWithColor(drawable, getColor(context, attribute))
    }

    /**
     * Tint the drawable with a color integer
     *
     * @param drawable the drawable to tint
     * @param color    the color
     * @return the tinted drawable
     */
    fun tintDrawableWithColor(drawable: Drawable, @ColorInt color: Int): Drawable {
        val tinted = DrawableCompat.wrap(drawable)
        drawable.mutate()
        DrawableCompat.setTint(tinted, color)
        return tinted
    }
}<|MERGE_RESOLUTION|>--- conflicted
+++ resolved
@@ -52,7 +52,6 @@
 
     private val mColorByAttr = HashMap<Int, Int>()
 
-<<<<<<< HEAD
     private var mIsScTheme = false
     private var mUseDarkTheme = false
     private var mThemeInitialized = false
@@ -84,12 +83,13 @@
     fun invalidateNightMode(context: Context) {
         mThemeInitialized = false;
         setApplicationTheme(context.applicationContext, getApplicationLightTheme(context), getApplicationDarkTheme(context))
-=======
+    }
+
     // init the theme
     fun init(context: Context) {
-        val theme = getApplicationTheme(context)
-        setApplicationTheme(context, theme)
->>>>>>> 0da106ba
+        val lightTheme = getApplicationLightTheme(context)
+        val darkTheme = getApplicationDarkTheme(context)
+        setApplicationTheme(context, lightTheme, darkTheme)
     }
 
     /**
