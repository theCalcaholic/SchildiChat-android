/*
 * Copyright 2018 New Vector Ltd
 *
 * Licensed under the Apache License, Version 2.0 (the "License");
 * you may not use this file except in compliance with the License.
 * You may obtain a copy of the License at
 *
 *     http://www.apache.org/licenses/LICENSE-2.0
 *
 * Unless required by applicable law or agreed to in writing, software
 * distributed under the License is distributed on an "AS IS" BASIS,
 * WITHOUT WARRANTIES OR CONDITIONS OF ANY KIND, either express or implied.
 * See the License for the specific language governing permissions and
 * limitations under the License.
 */

package im.vector.app.features.themes

import android.app.Activity
import android.content.Context
import android.content.res.Configuration
import android.graphics.drawable.Drawable
import android.os.Build
import android.util.TypedValue
import android.view.Menu
import androidx.annotation.AttrRes
import androidx.annotation.ColorInt
import androidx.core.content.ContextCompat
import androidx.core.graphics.drawable.DrawableCompat
import im.vector.app.R
import im.vector.app.core.di.DefaultSharedPreferences
import timber.log.Timber
import java.util.concurrent.atomic.AtomicReference

/**
 * Util class for managing themes.
 */
object ThemeUtils {
    // preference key
    const val APPLICATION_THEME_KEY = "APPLICATION_THEME_KEY"
    const val APPLICATION_DARK_THEME_KEY = "APPLICATION_DARK_THEME_KEY"

    // the theme possible values
    private const val THEME_DARK_VALUE = "dark"
    private const val THEME_LIGHT_VALUE = "light"
    private const val THEME_BLACK_VALUE = "black"
    private const val THEME_STATUS_VALUE = "status"
    private const val THEME_SC_LIGHT_VALUE = "sc_light"
    private const val THEME_SC_VALUE = "sc"
    private const val THEME_SC_DARK_VALUE = "sc_dark"
    private const val THEME_SC_COLORED_VALUE = "sc_colored"
    private const val THEME_SC_DARK_COLORED_VALUE = "sc_dark_colored"

    private var currentTheme = AtomicReference<String>(null)

    private val mColorByAttr = HashMap<Int, Int>()

    private var mIsScTheme = false
    private var mUseDarkTheme = false
    private var mThemeInitialized = false

    /**
     * @return Whether a system-wide dark mode is available on this device
     */
    fun darkThemePossible(): Boolean {
        // Available since Android 10: https://developer.android.com/guide/topics/ui/look-and-feel/darktheme
        return Build.VERSION.SDK_INT >= Build.VERSION_CODES.Q
    }

    fun shouldUseDarkTheme(context: Context): Boolean {
        if (!darkThemePossible()) {
            return false
        }
        val currentNightMode = context.resources.configuration.uiMode and Configuration.UI_MODE_NIGHT_MASK
        return currentNightMode == Configuration.UI_MODE_NIGHT_YES
    }

    fun useDarkTheme(context: Context): Boolean {
        if (!mThemeInitialized) {
            mThemeInitialized = true
            mUseDarkTheme = shouldUseDarkTheme(context)
        }
        return mUseDarkTheme
    }

    fun invalidateNightMode(context: Context) {
        mThemeInitialized = false;
        setApplicationTheme(context.applicationContext, getApplicationLightTheme(context), getApplicationDarkTheme(context))
    }

    // init the theme
    fun init(context: Context) {
        val lightTheme = getApplicationLightTheme(context)
        val darkTheme = getApplicationDarkTheme(context)
        setApplicationTheme(context, lightTheme, darkTheme)
    }

    /**
     * @return true if current theme is Light or Status
     */
    fun isLightTheme(context: Context): Boolean {
        return when (getApplicationTheme(context)) {
            THEME_LIGHT_VALUE,
            THEME_SC_LIGHT_VALUE,
            THEME_STATUS_VALUE -> true
            else               -> false
        }
    }

    /**
     * Provides the selected application theme
     *
     * @param context the context
     * @return the selected application theme
     */
    fun getApplicationTheme(context: Context): String {
<<<<<<< HEAD
        return if (useDarkTheme(context)) getApplicationDarkTheme(context) else getApplicationLightTheme(context)
    }


    /**
     * Provides the selected application theme for light system design
     *
     * @param context the context
     * @return the selected application theme for light system design
     */
    fun getApplicationLightTheme(context: Context): String {
        return PreferenceManager.getDefaultSharedPreferences(context)
                .getString(APPLICATION_THEME_KEY, THEME_SC_LIGHT_VALUE) ?: THEME_SC_LIGHT_VALUE
    }


    /**
     * Provides the selected application theme for night system design
     *
     * @param context the context
     * @return the selected application theme for night system design
     */
    fun getApplicationDarkTheme(context: Context): String {
        return PreferenceManager.getDefaultSharedPreferences(context)
                .getString(APPLICATION_DARK_THEME_KEY, THEME_SC_DARK_VALUE) ?: THEME_SC_DARK_VALUE
    }

    /**
     * Whether this is SC theme.
     *
     * @param context the context
     * @return true if SC theme is active, false otherwise
     */
    fun isScTheme(context: Context?): Boolean {
        if (context != null) {
            mIsScTheme = when (getApplicationTheme(context)) {
                THEME_SC_LIGHT_VALUE,
                THEME_SC_VALUE,
                THEME_SC_DARK_VALUE,
                THEME_SC_COLORED_VALUE,
                THEME_SC_DARK_COLORED_VALUE -> true
                else -> false
            }
        }
        return mIsScTheme;
=======
        val currentTheme = this.currentTheme.get()
        return if (currentTheme == null) {
            val themeFromPref = DefaultSharedPreferences.getInstance(context)
                    .getString(APPLICATION_THEME_KEY, THEME_LIGHT_VALUE) ?: THEME_LIGHT_VALUE
            this.currentTheme.set(themeFromPref)
            themeFromPref
        } else {
            currentTheme
        }
>>>>>>> d0d4a190
    }

    /**
     * Update the application theme
     *
     * @param aTheme the new theme
     */
<<<<<<< HEAD
    fun setApplicationTheme(context: Context, aLightTheme: String, aDarkTheme: String) {
        val aTheme = if (useDarkTheme(context)) aDarkTheme else aLightTheme
=======
    fun setApplicationTheme(context: Context, aTheme: String) {
        currentTheme.set(aTheme)
>>>>>>> d0d4a190
        when (aTheme) {
            THEME_LIGHT_VALUE  -> context.setTheme(R.style.AppTheme_Light)
            THEME_DARK_VALUE   -> context.setTheme(R.style.AppTheme_Dark)
            THEME_BLACK_VALUE  -> context.setTheme(R.style.AppTheme_Black)
            THEME_STATUS_VALUE -> context.setTheme(R.style.AppTheme_Status)
            THEME_SC_LIGHT_VALUE -> context.setTheme(R.style.AppTheme_SC_Light)
            THEME_SC_VALUE     -> context.setTheme(R.style.AppTheme_SC)
            THEME_SC_DARK_VALUE     -> context.setTheme(R.style.AppTheme_SC_Dark)
            THEME_SC_COLORED_VALUE     -> context.setTheme(R.style.AppTheme_SC_Colored)
            THEME_SC_DARK_COLORED_VALUE     -> context.setTheme(R.style.AppTheme_SC_Dark_Colored)
            else               -> context.setTheme(R.style.AppTheme_Light)
        }

        // Clear the cache
        mColorByAttr.clear()
    }

    fun setApplicationLightTheme(context: Context, theme: String) {
        setApplicationTheme(context, theme, getApplicationDarkTheme(context))
    }

    fun setApplicationDarkTheme(context: Context, theme: String) {
        setApplicationTheme(context, getApplicationLightTheme(context), theme)
    }

    /**
     * Set the activity theme according to the selected one.
     *
     * @param activity the activity
     */
    fun setActivityTheme(activity: Activity, otherThemes: ActivityOtherThemes) {
        when (getApplicationTheme(activity)) {
            THEME_LIGHT_VALUE  -> activity.setTheme(otherThemes.light)
            THEME_DARK_VALUE   -> activity.setTheme(otherThemes.dark)
            THEME_BLACK_VALUE  -> activity.setTheme(otherThemes.black)
            THEME_STATUS_VALUE -> activity.setTheme(otherThemes.status)
            THEME_SC_LIGHT_VALUE     -> activity.setTheme(otherThemes.sc_light)
            THEME_SC_VALUE     -> activity.setTheme(otherThemes.sc)
            THEME_SC_DARK_VALUE     -> activity.setTheme(otherThemes.sc_dark)
            THEME_SC_COLORED_VALUE     -> activity.setTheme(otherThemes.sc_colored)
            THEME_SC_DARK_COLORED_VALUE     -> activity.setTheme(otherThemes.sc_dark_colored)
        }

        mColorByAttr.clear()
    }

    /**
     * Set the TabLayout colors.
     * It seems that there is no proper way to manage it with the manifest file.
     *
     * @param activity the activity
     * @param layout   the layout
     */
    /*
    fun setTabLayoutTheme(activity: Activity, layout: TabLayout) {
        if (activity is VectorGroupDetailsActivity) {
            val textColor: Int
            val underlineColor: Int
            val backgroundColor: Int

            if (TextUtils.equals(getApplicationTheme(activity), THEME_LIGHT_VALUE)) {
                textColor = ContextCompat.getColor(activity, android.R.color.white)
                underlineColor = textColor
                backgroundColor = ContextCompat.getColor(activity, R.color.tab_groups)
            } else if (TextUtils.equals(getApplicationTheme(activity), THEME_STATUS_VALUE)) {
                textColor = ContextCompat.getColor(activity, android.R.color.white)
                underlineColor = textColor
                backgroundColor = getColor(activity, R.attr.colorPrimary)
            } else {
                textColor = ContextCompat.getColor(activity, R.color.tab_groups)
                underlineColor = textColor
                backgroundColor = getColor(activity, R.attr.colorPrimary)
            }

            layout.setTabTextColors(textColor, textColor)
            layout.setSelectedTabIndicatorColor(underlineColor)
            layout.setBackgroundColor(backgroundColor)
        }
    }    */

    /**
     * Translates color attributes to colors
     *
     * @param c              Context
     * @param colorAttribute Color Attribute
     * @return Requested Color
     */
    @ColorInt
    fun getColor(c: Context, @AttrRes colorAttribute: Int): Int {
        return mColorByAttr.getOrPut(colorAttribute) {
            try {
                val color = TypedValue()
                c.theme.resolveAttribute(colorAttribute, color, true)
                color.data
            } catch (e: Exception) {
                when (colorAttribute) {
                    android.R.attr.colorAccent           -> ContextCompat.getColor(c, R.color.riotx_accent)
                    R.attr.colorAccent                   -> ContextCompat.getColor(c, R.color.riotx_accent)
                    R.attr.riotx_positive_accent         -> ContextCompat.getColor(c, R.color.riotx_positive_accent)
                    R.attr.riotx_positive_accent_alpha12 -> ContextCompat.getColor(c, R.color.riotx_positive_accent_alpha12)
                    else                                 -> {
                        Timber.e(e, "Unable to get color")
                        ContextCompat.getColor(c, android.R.color.holo_red_dark)
                    }
                }
            }
        }
    }

    fun getAttribute(c: Context, @AttrRes attribute: Int): TypedValue? {
        try {
            val typedValue = TypedValue()
            c.theme.resolveAttribute(attribute, typedValue, true)
            return typedValue
        } catch (e: Exception) {
            Timber.e(e, "Unable to get color")
        }
        return null
    }

    /**
     * Update the menu icons colors
     *
     * @param menu  the menu
     * @param color the color
     */
    fun tintMenuIcons(menu: Menu, color: Int) {
        for (i in 0 until menu.size()) {
            val item = menu.getItem(i)
            val drawable = item.icon
            if (drawable != null) {
                val wrapped = DrawableCompat.wrap(drawable)
                drawable.mutate()
                DrawableCompat.setTint(wrapped, color)
                item.icon = drawable
            }
        }
    }

    /**
     * Tint the drawable with a theme attribute
     *
     * @param context   the context
     * @param drawable  the drawable to tint
     * @param attribute the theme color
     * @return the tinted drawable
     */
    fun tintDrawable(context: Context, drawable: Drawable, @AttrRes attribute: Int): Drawable {
        return tintDrawableWithColor(drawable, getColor(context, attribute))
    }

    /**
     * Tint the drawable with a color integer
     *
     * @param drawable the drawable to tint
     * @param color    the color
     * @return the tinted drawable
     */
    fun tintDrawableWithColor(drawable: Drawable, @ColorInt color: Int): Drawable {
        val tinted = DrawableCompat.wrap(drawable)
        drawable.mutate()
        DrawableCompat.setTint(tinted, color)
        return tinted
    }
}<|MERGE_RESOLUTION|>--- conflicted
+++ resolved
@@ -51,7 +51,8 @@
     private const val THEME_SC_COLORED_VALUE = "sc_colored"
     private const val THEME_SC_DARK_COLORED_VALUE = "sc_dark_colored"
 
-    private var currentTheme = AtomicReference<String>(null)
+    private var currentLightTheme = AtomicReference<String>(null)
+    private var currentDarkTheme = AtomicReference<String>(null)
 
     private val mColorByAttr = HashMap<Int, Int>()
 
@@ -114,7 +115,6 @@
      * @return the selected application theme
      */
     fun getApplicationTheme(context: Context): String {
-<<<<<<< HEAD
         return if (useDarkTheme(context)) getApplicationDarkTheme(context) else getApplicationLightTheme(context)
     }
 
@@ -126,8 +126,15 @@
      * @return the selected application theme for light system design
      */
     fun getApplicationLightTheme(context: Context): String {
-        return PreferenceManager.getDefaultSharedPreferences(context)
-                .getString(APPLICATION_THEME_KEY, THEME_SC_LIGHT_VALUE) ?: THEME_SC_LIGHT_VALUE
+        val currentTheme = this.currentLightTheme.get()
+        return if (currentTheme == null) {
+            val themeFromPref = DefaultSharedPreferences.getInstance(context)
+                    .getString(APPLICATION_THEME_KEY, THEME_SC_LIGHT_VALUE) ?: THEME_SC_LIGHT_VALUE
+            this.currentLightTheme.set(themeFromPref)
+            themeFromPref
+        } else {
+            currentTheme
+        }
     }
 
 
@@ -138,8 +145,15 @@
      * @return the selected application theme for night system design
      */
     fun getApplicationDarkTheme(context: Context): String {
-        return PreferenceManager.getDefaultSharedPreferences(context)
-                .getString(APPLICATION_DARK_THEME_KEY, THEME_SC_DARK_VALUE) ?: THEME_SC_DARK_VALUE
+        val currentTheme = this.currentDarkTheme.get()
+        return if (currentTheme == null) {
+            val themeFromPref = DefaultSharedPreferences.getInstance(context)
+                    .getString(APPLICATION_DARK_THEME_KEY, THEME_SC_DARK_VALUE) ?: THEME_SC_DARK_VALUE
+            this.currentDarkTheme.set(themeFromPref)
+            themeFromPref
+        } else {
+            currentTheme
+        }
     }
 
     /**
@@ -160,17 +174,6 @@
             }
         }
         return mIsScTheme;
-=======
-        val currentTheme = this.currentTheme.get()
-        return if (currentTheme == null) {
-            val themeFromPref = DefaultSharedPreferences.getInstance(context)
-                    .getString(APPLICATION_THEME_KEY, THEME_LIGHT_VALUE) ?: THEME_LIGHT_VALUE
-            this.currentTheme.set(themeFromPref)
-            themeFromPref
-        } else {
-            currentTheme
-        }
->>>>>>> d0d4a190
     }
 
     /**
@@ -178,13 +181,10 @@
      *
      * @param aTheme the new theme
      */
-<<<<<<< HEAD
     fun setApplicationTheme(context: Context, aLightTheme: String, aDarkTheme: String) {
+        currentLightTheme.set(aLightTheme)
+        currentDarkTheme.set(aDarkTheme)
         val aTheme = if (useDarkTheme(context)) aDarkTheme else aLightTheme
-=======
-    fun setApplicationTheme(context: Context, aTheme: String) {
-        currentTheme.set(aTheme)
->>>>>>> d0d4a190
         when (aTheme) {
             THEME_LIGHT_VALUE  -> context.setTheme(R.style.AppTheme_Light)
             THEME_DARK_VALUE   -> context.setTheme(R.style.AppTheme_Dark)
