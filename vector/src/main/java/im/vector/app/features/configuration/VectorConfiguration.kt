/*
 * Copyright 2019 New Vector Ltd
 *
 * Licensed under the Apache License, Version 2.0 (the "License");
 * you may not use this file except in compliance with the License.
 * You may obtain a copy of the License at
 *
 *     http://www.apache.org/licenses/LICENSE-2.0
 *
 * Unless required by applicable law or agreed to in writing, software
 * distributed under the License is distributed on an "AS IS" BASIS,
 * WITHOUT WARRANTIES OR CONDITIONS OF ANY KIND, either express or implied.
 * See the License for the specific language governing permissions and
 * limitations under the License.
 */

package im.vector.app.features.configuration

import android.content.Context
import android.content.res.Configuration
import android.os.Build
import android.os.LocaleList
import androidx.annotation.RequiresApi
import im.vector.app.features.settings.FontScale
import im.vector.app.features.settings.VectorLocale
import im.vector.app.features.themes.ThemeUtils
import timber.log.Timber
import java.util.Locale
import javax.inject.Inject

/**
 * Handle locale configuration change, such as theme, font size and locale chosen by the user
 */
class VectorConfiguration @Inject constructor(private val context: Context) {

    fun onConfigurationChanged() {
        if (Locale.getDefault().toString() != VectorLocale.applicationLocale.toString()) {
            Timber.v("## onConfigurationChanged(): the locale has been updated to ${Locale.getDefault()}")
            Timber.v("## onConfigurationChanged(): restore the expected value ${VectorLocale.applicationLocale}")
            Locale.setDefault(VectorLocale.applicationLocale)
        }
<<<<<<< HEAD
        if (ThemeUtils.useDarkTheme(context) != ThemeUtils.shouldUseDarkTheme(context)) {
            Timber.v("## onConfigurationChanged(): night mode has changed")
            ThemeUtils.invalidateNightMode(context)
        }
=======
        // Night mode may have changed
        ThemeUtils.init(context)
>>>>>>> 8edbd323
    }

    fun applyToApplicationContext() {
        val locale = VectorLocale.applicationLocale
        val fontScale = FontScale.getFontScaleValue(context)

        Locale.setDefault(locale)
        val config = Configuration(context.resources.configuration)
        @Suppress("DEPRECATION")
        config.locale = locale
        config.fontScale = fontScale.scale
        @Suppress("DEPRECATION")
        context.resources.updateConfiguration(config, context.resources.displayMetrics)
    }

    /**
     * Compute a localised context
     *
     * @param context the context
     * @return the localised context
     */
    fun getLocalisedContext(context: Context): Context {
        try {
            val locale = VectorLocale.applicationLocale

            // create new configuration passing old configuration from original Context
            val configuration = Configuration(context.resources.configuration)

            configuration.fontScale = FontScale.getFontScaleValue(context).scale

            if (Build.VERSION.SDK_INT >= Build.VERSION_CODES.N) {
                setLocaleForApi24(configuration, locale)
            } else {
                configuration.setLocale(locale)
            }
            configuration.setLayoutDirection(locale)
            return context.createConfigurationContext(configuration)
        } catch (e: Exception) {
            Timber.e(e, "## getLocalisedContext() failed")
        }

        return context
    }

    @RequiresApi(Build.VERSION_CODES.N)
    private fun setLocaleForApi24(config: Configuration, locale: Locale) {
        val set: MutableSet<Locale> = LinkedHashSet()
        // bring the user locale to the front of the list
        set.add(locale)
        val all = LocaleList.getDefault()
        for (i in 0 until all.size()) {
            // append other locales supported by the user
            set.add(all[i])
        }
        val locales = set.toTypedArray()
        config.setLocales(LocaleList(*locales))
    }

    /**
     * Compute the locale status value
     * @return the local status value
     */
    fun getHash(): String {
        return (VectorLocale.applicationLocale.toString()
                + "_" + FontScale.getFontScaleValue(context).preferenceValue
                + "_" + ThemeUtils.getApplicationLightTheme(context)
                + "_" + ThemeUtils.getApplicationDarkTheme(context)
                + "_" + ThemeUtils.useDarkTheme(context).toString())
    }
}<|MERGE_RESOLUTION|>--- conflicted
+++ resolved
@@ -39,15 +39,12 @@
             Timber.v("## onConfigurationChanged(): restore the expected value ${VectorLocale.applicationLocale}")
             Locale.setDefault(VectorLocale.applicationLocale)
         }
-<<<<<<< HEAD
         if (ThemeUtils.useDarkTheme(context) != ThemeUtils.shouldUseDarkTheme(context)) {
             Timber.v("## onConfigurationChanged(): night mode has changed")
             ThemeUtils.invalidateNightMode(context)
         }
-=======
         // Night mode may have changed
         ThemeUtils.init(context)
->>>>>>> 8edbd323
     }
 
     fun applyToApplicationContext() {
