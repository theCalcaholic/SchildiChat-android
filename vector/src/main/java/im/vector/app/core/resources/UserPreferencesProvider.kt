--- conflicted
+++ resolved
@@ -41,20 +41,15 @@
         vectorPreferences.neverShowLongClickOnRoomHelpAgain()
     }
 
-<<<<<<< HEAD
     fun shouldShowUnimportantCounterBadge(): Boolean {
         return vectorPreferences.shouldShowUnimportantCounterBadge()
     }
 
-    fun shouldShowRoomMemberStateEvents(): Boolean {
-        return vectorPreferences.showRoomMemberStateEvents()
-=======
     fun shouldShowJoinLeaves(): Boolean {
         return vectorPreferences.showJoinLeaveMessages()
     }
 
     fun shouldShowAvatarDisplayNameChanges(): Boolean {
         return vectorPreferences.showAvatarDisplayNameChangeMessages()
->>>>>>> 0a326015
     }
 }